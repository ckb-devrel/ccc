name: Lint and build

on: [pull_request, push]

jobs:
  build:
    runs-on: ubuntu-latest

    steps:
      - uses: actions/checkout@v4
      - uses: actions/setup-node@v4
        with:
          node-version: 20
      - uses: pnpm/action-setup@v4
        with:
          version: 9

      - name: Install dependencies
        run: pnpm install
      - name: Build
        run: pnpm build:all
<<<<<<< HEAD
      - name: Test
        run: pnpm test
=======
      - name: Lint
        run: pnpm lint
>>>>>>> 9e5cf626
<|MERGE_RESOLUTION|>--- conflicted
+++ resolved
@@ -19,10 +19,7 @@
         run: pnpm install
       - name: Build
         run: pnpm build:all
-<<<<<<< HEAD
       - name: Test
         run: pnpm test
-=======
       - name: Lint
-        run: pnpm lint
->>>>>>> 9e5cf626
+        run: pnpm lint