--- conflicted
+++ resolved
@@ -91,35 +91,6 @@
     signer?.getInternalAddress().then((a) => setAddress(a));
   }, [signer]);
 
-<<<<<<< HEAD
-  const [{ messages }, setMessages] = useState<{
-    messages: ["error" | "info", string, unknown[], ReactNode | undefined][];
-    cachedMessages: number;
-  }>({ messages: [], cachedMessages: 0 });
-
-  const sendMessage = useCallback(
-    (level: "error" | "info", title: string, msgs: unknown[]) =>
-      messages.push([level, title, msgs, undefined]),
-    [messages],
-  );
-
-  useEffect(() => {
-    const interval = setInterval(() => {
-      setMessages((messages) => {
-        if (messages.messages.length === messages.cachedMessages) {
-          return messages;
-        }
-
-        return {
-          messages: [...messages.messages],
-          cachedMessages: messages.messages.length,
-        };
-      });
-    }, 100);
-
-    return () => clearInterval(interval);
-  }, [setMessages]);
-=======
   const [messages, setMessages] = useState<Messages>([]);
   const cachedMessagesRef = React.useRef<Messages>([]);
   const messagesTimeoutRef = React.useRef<number | null>(null);
@@ -148,7 +119,6 @@
       }
     };
   }, []);
->>>>>>> 9faa75a6
 
   useEffect(() => {
     const handler = (event: PromiseRejectionEvent) => {
@@ -192,14 +162,10 @@
         ),
 
         messages,
-<<<<<<< HEAD
-        clearMessage: () => setMessages({ messages: [], cachedMessages: 0 }),
-=======
         clearMessage: () => {
           setMessages([]);
           cachedMessagesRef.current.length = 0;
         },
->>>>>>> 9faa75a6
         sendMessage,
         createSender: (title) => ({
           log: (...msgs) => sendMessage("info", title, msgs),
