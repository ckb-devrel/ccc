--- conflicted
+++ resolved
@@ -116,8 +116,7 @@
   if (bytesArr.some((v) => v < 0 || 0xff < v)) {
     throw new Error(`Invalid bytes ${JSON.stringify(bytes)}`);
   }
-<<<<<<< HEAD
-  return data;
+  return new Uint8Array(bytes);
 }
 
 /**
@@ -152,7 +151,4 @@
   }
 
   return true;
-=======
-  return new Uint8Array(bytes);
->>>>>>> 9e5cf626
 }