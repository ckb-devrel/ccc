--- conflicted
+++ resolved
@@ -145,27 +145,6 @@
 }
 
 /**
-<<<<<<< HEAD
- * A Least Recently Used (LRU) cache implemented using a Map.
- *
- * This class extends the built-in Map to provide an LRU cache with a fixed capacity.
- * When the cache is full, the least recently used entry is automatically evicted.
- *
- * @template K The type of the keys in the cache.
- * @template V The type of the values in the cache.
- */
-export class MapLru<K, V> extends Map<K, V> {
-  /**
-   * Constructs a new MapLru instance.
-   *
-   * @param capacity The maximum number of entries the cache can hold. Must be a positive integer.
-   * @throws {Error} If the capacity is not a positive integer.
-   */
-  constructor(private readonly capacity: number) {
-    super();
-    if (!Number.isInteger(capacity) || capacity < 1) {
-      throw new Error("Capacity must be a positive integer");
-=======
  * A Map-like class that implements a "Least Recently Used" (LRU) cache policy.
  * When the cache reaches its capacity, the least recently used item is removed.
  * @public
@@ -192,58 +171,8 @@
   override get(key: K) {
     if (!super.has(key)) {
       return;
->>>>>>> 9faa75a6
-    }
-  }
-
-<<<<<<< HEAD
-  /**
-   * Retrieves a value from the cache.
-   *
-   * If the key is present in the cache, the value is moved to the most-recently-used position.
-   *
-   * @param key The key of the value to retrieve.
-   * @returns The value associated with the key, or undefined if the key is not present.
-   */
-  override get(key: K): V | undefined {
-    // Check if the key exists. If not, return undefined.
-    if (!super.has(key)) {
-      return undefined;
-    }
-
-    const value = super.get(key) as V;
-
-    // Move to most-recently-used position
-    super.delete(key);
-    super.set(key, value);
-
-    return value;
-  }
-
-  /**
-   * Inserts a new value into the cache, or updates an existing value.
-   *
-   * If the key is already present in the cache, it is first deleted so that the re-insertion
-   * moves it to the most-recently-used position.
-   * If the cache is over capacity after the insertion, the least recently used entry is evicted.
-   *
-   * @param key The key of the value to insert or update.
-   * @param value The value to associate with the key.
-   * @returns This MapLru instance.
-   */
-  override set(key: K, value: V): this {
-    // Delete and re-insert to move key to the end (most-recently-used)
-    super.delete(key);
-    super.set(key, value);
-
-    // Evict oldest if over capacity
-    if (super.size > this.capacity) {
-      const oldestKey = super.keys().next().value!;
-      super.delete(oldestKey);
-    }
-
-    return this;
-=======
+    }
+
     this.lru.delete(key);
     this.lru.add(key);
 
@@ -283,7 +212,6 @@
 
     this.lru.delete(key);
     return true;
->>>>>>> 9faa75a6
   }
 
   /**
