{
  "name": "@ckb-ccc/ccc-demo",
  "version": "0.0.1",
  "private": true,
  "type": "module",
  "homepage": "https://github.com/ckb-devrel/ccc",
  "repository": {
    "type": "git",
    "url": "git://github.com/ckb-devrel/ccc.git"
  },
  "scripts": {
    "dev": "next dev",
    "build": "next build",
    "start": "next start",
    "lint": "eslint ./src",
    "format": "prettier --write ./src"
  },
  "dependencies": {
<<<<<<< HEAD
    "@lit/react": "^1.0.5",
    "@next/third-parties": "^15.3.4",
    "@uiw/react-json-view": "2.0.0-alpha.30",
    "bitcoinjs-lib": "6.1.6",
    "lucide-react": "^0.427.0",
    "next": "15.3.3",
    "react": "^18",
    "react-dom": "^18"
=======
    "@lit/react": "^1.0.8",
    "@next/third-parties": "^15.5.2",
    "@uiw/react-json-view": "2.0.0-alpha.37",
    "lucide-react": "^0.542.0",
    "next": "15.5.2",
    "react": "^19.1.1",
    "react-dom": "^19.1.1"
>>>>>>> 78f85882
  },
  "devDependencies": {
    "@ckb-ccc/connector-react": "workspace:*",
    "@ckb-ccc/lumos-patches": "workspace:*",
    "@ckb-ccc/rgbpp": "workspace:*",
    "@ckb-ccc/ssri": "workspace:*",
    "@ckb-ccc/udt": "workspace:*",
    "@ckb-lumos/ckb-indexer": "0.24.0-next.2",
    "@ckb-lumos/common-scripts": "0.24.0-next.2",
    "@ckb-lumos/config-manager": "0.24.0-next.2",
    "@ckb-lumos/helpers": "0.24.0-next.2",
    "@eslint/eslintrc": "^3.3.1",
    "@headlessui/react": "^2.2.7",
    "@heroicons/react": "^2.2.0",
    "@scure/bip32": "^2.0.0",
    "@scure/bip39": "^2.0.0",
    "@tailwindcss/postcss": "^4.1.12",
    "@types/node": "^24.3.0",
    "@types/react": "^19.1.12",
    "@types/react-dom": "^19.1.8",
    "eslint": "^9.34.0",
    "eslint-config-next": "15.5.2",
    "eslint-config-prettier": "^10.1.8",
    "eslint-plugin-prettier": "^5.5.4",
    "postcss": "^8.5.6",
    "prettier": "^3.6.2",
    "prettier-plugin-organize-imports": "^4.2.0",
    "prettier-plugin-tailwindcss": "^0.6.14",
    "tailwindcss": "^4.1.12",
    "typescript": "^5.9.2"
  },
  "packageManager": "pnpm@10.8.1"
}<|MERGE_RESOLUTION|>--- conflicted
+++ resolved
@@ -16,16 +16,6 @@
     "format": "prettier --write ./src"
   },
   "dependencies": {
-<<<<<<< HEAD
-    "@lit/react": "^1.0.5",
-    "@next/third-parties": "^15.3.4",
-    "@uiw/react-json-view": "2.0.0-alpha.30",
-    "bitcoinjs-lib": "6.1.6",
-    "lucide-react": "^0.427.0",
-    "next": "15.3.3",
-    "react": "^18",
-    "react-dom": "^18"
-=======
     "@lit/react": "^1.0.8",
     "@next/third-parties": "^15.5.2",
     "@uiw/react-json-view": "2.0.0-alpha.37",
@@ -33,7 +23,6 @@
     "next": "15.5.2",
     "react": "^19.1.1",
     "react-dom": "^19.1.1"
->>>>>>> 78f85882
   },
   "devDependencies": {
     "@ckb-ccc/connector-react": "workspace:*",
