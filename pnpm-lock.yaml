lockfileVersion: '9.0'

settings:
  autoInstallPeers: true
  excludeLinksFromLockfile: false

importers:

  .:
    devDependencies:
      '@changesets/changelog-github':
        specifier: ^0.5.0
        version: 0.5.0(encoding@0.1.13)
      '@changesets/cli':
        specifier: ^2.27.7
        version: 2.27.7
      '@types/jest':
        specifier: ^29.5.12
        version: 29.5.12
      jest:
        specifier: ^29.7.0
        version: 29.7.0(@types/node@20.12.7)(ts-node@10.9.2(@types/node@20.12.7)(typescript@5.4.5))
      ts-jest:
        specifier: ^29.1.4
        version: 29.1.4(@babel/core@7.24.7)(@jest/transform@29.7.0)(@jest/types@29.6.3)(babel-jest@29.7.0(@babel/core@7.24.7))(jest@29.7.0(@types/node@20.12.7)(ts-node@10.9.2(@types/node@20.12.7)(typescript@5.4.5)))(typescript@5.4.5)
      typedoc:
        specifier: ^0.26.6
        version: 0.26.6(typescript@5.4.5)
      typedoc-material-theme:
        specifier: ^1.1.0
        version: 1.1.0(typedoc@0.26.6(typescript@5.4.5))
      typedoc-plugin-extras:
        specifier: ^3.1.0
        version: 3.1.0(typedoc@0.26.6(typescript@5.4.5))
      typescript:
        specifier: ^5.4.5
        version: 5.4.5

  packages/ccc:
    dependencies:
      '@ckb-ccc/core':
        specifier: workspace:*
        version: link:../core
      '@ckb-ccc/eip6963':
        specifier: workspace:*
        version: link:../eip6963
      '@ckb-ccc/joy-id':
        specifier: workspace:*
        version: link:../joy-id
      '@ckb-ccc/nip07':
        specifier: workspace:*
        version: link:../nip07
      '@ckb-ccc/okx':
        specifier: workspace:*
        version: link:../okx
      '@ckb-ccc/rei':
        specifier: workspace:*
        version: link:../rei
      '@ckb-ccc/uni-sat':
        specifier: workspace:*
        version: link:../uni-sat
      '@ckb-ccc/utxo-global':
        specifier: workspace:*
        version: link:../utxo-global
    devDependencies:
      '@eslint/js':
        specifier: ^9.1.1
        version: 9.1.1
      copyfiles:
        specifier: ^2.4.1
        version: 2.4.1
      eslint:
        specifier: ^9.1.0
        version: 9.1.0
      eslint-config-prettier:
        specifier: ^9.1.0
        version: 9.1.0(eslint@9.1.0)
      eslint-plugin-prettier:
        specifier: ^5.1.3
        version: 5.1.3(@types/eslint@9.6.0)(eslint-config-prettier@9.1.0(eslint@9.1.0))(eslint@9.1.0)(prettier@3.2.5)
      prettier:
        specifier: ^3.2.5
        version: 3.2.5
      prettier-plugin-organize-imports:
        specifier: ^3.2.4
        version: 3.2.4(prettier@3.2.5)(typescript@5.4.5)
      rimraf:
        specifier: ^5.0.5
        version: 5.0.5
      typescript:
        specifier: ^5.4.5
        version: 5.4.5
      typescript-eslint:
        specifier: ^7.7.0
        version: 7.7.0(eslint@9.1.0)(typescript@5.4.5)

  packages/ckb-ccc:
    dependencies:
      '@ckb-ccc/ccc':
        specifier: workspace:*
        version: link:../ccc
    devDependencies:
      '@eslint/js':
        specifier: ^9.1.1
        version: 9.1.1
      copyfiles:
        specifier: ^2.4.1
        version: 2.4.1
      eslint:
        specifier: ^9.1.0
        version: 9.1.0
      eslint-config-prettier:
        specifier: ^9.1.0
        version: 9.1.0(eslint@9.1.0)
      eslint-plugin-prettier:
        specifier: ^5.1.3
        version: 5.1.3(@types/eslint@9.6.0)(eslint-config-prettier@9.1.0(eslint@9.1.0))(eslint@9.1.0)(prettier@3.2.5)
      prettier:
        specifier: ^3.2.5
        version: 3.2.5
      prettier-plugin-organize-imports:
        specifier: ^3.2.4
        version: 3.2.4(prettier@3.2.5)(typescript@5.4.5)
      rimraf:
        specifier: ^5.0.5
        version: 5.0.5
      typescript:
        specifier: ^5.4.5
        version: 5.4.5
      typescript-eslint:
        specifier: ^7.7.0
        version: 7.7.0(eslint@9.1.0)(typescript@5.4.5)

  packages/connector:
    dependencies:
      '@ckb-ccc/ccc':
        specifier: workspace:*
        version: link:../ccc
      lit:
        specifier: ^3.1.3
        version: 3.1.3
    devDependencies:
      '@eslint/js':
        specifier: ^9.1.1
        version: 9.1.1
      eslint:
        specifier: ^9.1.0
        version: 9.1.0
      eslint-config-prettier:
        specifier: ^9.1.0
        version: 9.1.0(eslint@9.1.0)
      eslint-plugin-prettier:
        specifier: ^5.1.3
        version: 5.1.3(@types/eslint@9.6.0)(eslint-config-prettier@9.1.0(eslint@9.1.0))(eslint@9.1.0)(prettier@3.2.5)
      prettier:
        specifier: ^3.2.5
        version: 3.2.5
      prettier-plugin-organize-imports:
        specifier: ^3.2.4
        version: 3.2.4(prettier@3.2.5)(typescript@5.4.5)
      rimraf:
        specifier: ^5.0.5
        version: 5.0.5
      typescript:
        specifier: ^5.4.5
        version: 5.4.5
      typescript-eslint:
        specifier: ^7.7.0
        version: 7.7.0(eslint@9.1.0)(typescript@5.4.5)

  packages/connector-react:
    dependencies:
      '@ckb-ccc/connector':
        specifier: workspace:*
        version: link:../connector
      '@lit/react':
        specifier: ^1.0.5
        version: 1.0.5(@types/react@18.2.79)
      react:
        specifier: ^18
        version: 18.2.0
    devDependencies:
      '@eslint/js':
        specifier: ^9.1.1
        version: 9.1.1
      '@types/react':
        specifier: ^18
        version: 18.2.79
      eslint:
        specifier: ^9.1.0
        version: 9.1.0
      eslint-config-prettier:
        specifier: ^9.1.0
        version: 9.1.0(eslint@9.1.0)
      eslint-plugin-prettier:
        specifier: ^5.1.3
        version: 5.1.3(@types/eslint@9.6.0)(eslint-config-prettier@9.1.0(eslint@9.1.0))(eslint@9.1.0)(prettier@3.2.5)
      prettier:
        specifier: ^3.2.5
        version: 3.2.5
      prettier-plugin-organize-imports:
        specifier: ^3.2.4
        version: 3.2.4(prettier@3.2.5)(typescript@5.4.5)
      rimraf:
        specifier: ^5.0.5
        version: 5.0.5
      typescript:
        specifier: ^5.4.5
        version: 5.4.5
      typescript-eslint:
        specifier: ^7.7.0
        version: 7.7.0(eslint@9.1.0)(typescript@5.4.5)

  packages/core:
    dependencies:
      '@joyid/ckb':
        specifier: ^1.0.1
        version: 1.0.1(encoding@0.1.13)(typescript@5.4.5)
      '@noble/ciphers':
        specifier: ^0.5.3
        version: 0.5.3
      '@noble/curves':
        specifier: ^1.4.2
        version: 1.4.2
      '@noble/hashes':
        specifier: ^1.4.0
        version: 1.4.0
      abort-controller:
        specifier: ^3.0.0
        version: 3.0.0
      bech32:
        specifier: ^2.0.0
        version: 2.0.0
      bitcoinjs-message:
        specifier: ^2.2.0
        version: 2.2.0
      buffer:
        specifier: ^6.0.3
        version: 6.0.3
      cross-fetch:
        specifier: ^4.0.0
        version: 4.0.0(encoding@0.1.13)
      ethers:
        specifier: ^6.13.1
        version: 6.13.1
    devDependencies:
      '@eslint/js':
        specifier: ^9.1.1
        version: 9.1.1
      '@types/blake2b':
        specifier: ^2.1.3
        version: 2.1.3
      '@types/jest':
        specifier: ^29.5.12
        version: 29.5.12
      copyfiles:
        specifier: ^2.4.1
        version: 2.4.1
      eslint:
        specifier: ^9.1.0
        version: 9.1.0
      eslint-config-prettier:
        specifier: ^9.1.0
        version: 9.1.0(eslint@9.1.0)
      eslint-plugin-prettier:
        specifier: ^5.1.3
        version: 5.1.3(@types/eslint@9.6.0)(eslint-config-prettier@9.1.0(eslint@9.1.0))(eslint@9.1.0)(prettier@3.2.5)
      jest:
        specifier: ^29.7.0
        version: 29.7.0(@types/node@20.12.7)(ts-node@10.9.2(@types/node@20.12.7)(typescript@5.4.5))
      prettier:
        specifier: ^3.2.5
        version: 3.2.5
      prettier-plugin-organize-imports:
        specifier: ^3.2.4
        version: 3.2.4(prettier@3.2.5)(typescript@5.4.5)
      rimraf:
        specifier: ^5.0.5
        version: 5.0.5
      ts-essentials:
        specifier: ^9.4.2
        version: 9.4.2(typescript@5.4.5)
      ts-jest:
        specifier: ^29.1.4
        version: 29.1.4(@babel/core@7.24.7)(@jest/transform@29.7.0)(@jest/types@29.6.3)(babel-jest@29.7.0(@babel/core@7.24.7))(jest@29.7.0(@types/node@20.12.7)(ts-node@10.9.2(@types/node@20.12.7)(typescript@5.4.5)))(typescript@5.4.5)
      typescript:
        specifier: ^5.4.5
        version: 5.4.5
      typescript-eslint:
        specifier: ^7.7.0
        version: 7.7.0(eslint@9.1.0)(typescript@5.4.5)

  packages/demo:
    dependencies:
      '@lit/react':
        specifier: ^1.0.5
        version: 1.0.5(@types/react@18.2.79)
      lucide-react:
        specifier: ^0.427.0
        version: 0.427.0(react@18.2.0)
      next:
        specifier: 14.2.2
        version: 14.2.2(@babel/core@7.24.7)(react-dom@18.2.0(react@18.2.0))(react@18.2.0)
      react:
        specifier: ^18
        version: 18.2.0
      react-dom:
        specifier: ^18
        version: 18.2.0(react@18.2.0)
    devDependencies:
      '@ckb-ccc/connector-react':
        specifier: workspace:*
        version: link:../connector-react
      '@ckb-ccc/lumos-patches':
        specifier: workspace:*
        version: link:../lumos-patches
      '@ckb-lumos/ckb-indexer':
        specifier: ^0.24.0-next.1
        version: 0.24.0-next.1(encoding@0.1.13)
      '@ckb-lumos/codec':
        specifier: ^0.24.0-next.1
        version: 0.24.0-next.2
      '@ckb-lumos/common-scripts':
        specifier: ^0.24.0-next.1
        version: 0.24.0-next.1(encoding@0.1.13)
      '@ckb-lumos/config-manager':
        specifier: ^0.24.0-next.1
        version: 0.24.0-next.1(encoding@0.1.13)
      '@ckb-lumos/helpers':
        specifier: ^0.24.0-next.1
        version: 0.24.0-next.1(encoding@0.1.13)
      '@ckb-lumos/lumos':
        specifier: ^0.24.0-next.1
        version: 0.24.0-next.2(encoding@0.1.13)
      '@exact-realty/multipart-parser':
        specifier: ^1.0.14
        version: 1.0.14
      '@headlessui/react':
        specifier: ^1.7.19
        version: 1.7.19(react-dom@18.2.0(react@18.2.0))(react@18.2.0)
      '@heroicons/react':
        specifier: ^2.1.3
        version: 2.1.3(react@18.2.0)
      '@scure/bip32':
        specifier: ^1.4.0
        version: 1.4.0
      '@scure/bip39':
        specifier: ^1.3.0
        version: 1.3.0
      '@spore-sdk/core':
        specifier: 0.2.1
        version: 0.2.1(@ckb-lumos/lumos@0.24.0-next.2(encoding@0.1.13))(lodash@4.17.21)
      '@types/node':
        specifier: ^20
        version: 20.12.7
      '@types/react':
        specifier: ^18
        version: 18.2.79
      '@types/react-dom':
        specifier: ^18
        version: 18.2.25
      eslint:
        specifier: ^8
        version: 8.57.0
      eslint-config-next:
        specifier: 14.2.2
        version: 14.2.2(eslint@8.57.0)(typescript@5.4.5)
      postcss:
        specifier: ^8
        version: 8.4.31
      prettier:
        specifier: ^3.2.5
        version: 3.2.5
      prettier-plugin-tailwindcss:
        specifier: ^0.5.14
        version: 0.5.14(prettier-plugin-organize-imports@3.2.4(prettier@3.2.5)(typescript@5.4.5))(prettier@3.2.5)
      tailwindcss:
        specifier: ^3.4.1
        version: 3.4.3(ts-node@10.9.2(@types/node@20.12.7)(typescript@5.4.5))
      typescript:
        specifier: ^5
        version: 5.4.5

  packages/eip6963:
    dependencies:
      '@ckb-ccc/core':
        specifier: workspace:*
        version: link:../core
    devDependencies:
      '@eslint/js':
        specifier: ^9.1.1
        version: 9.1.1
      copyfiles:
        specifier: ^2.4.1
        version: 2.4.1
      eslint:
        specifier: ^9.1.0
        version: 9.1.0
      eslint-config-prettier:
        specifier: ^9.1.0
        version: 9.1.0(eslint@9.1.0)
      eslint-plugin-prettier:
        specifier: ^5.1.3
        version: 5.1.3(@types/eslint@9.6.0)(eslint-config-prettier@9.1.0(eslint@9.1.0))(eslint@9.1.0)(prettier@3.2.5)
      prettier:
        specifier: ^3.2.5
        version: 3.2.5
      prettier-plugin-organize-imports:
        specifier: ^3.2.4
        version: 3.2.4(prettier@3.2.5)(typescript@5.4.5)
      rimraf:
        specifier: ^5.0.5
        version: 5.0.5
      typescript:
        specifier: ^5.4.5
        version: 5.4.5
      typescript-eslint:
        specifier: ^7.7.0
        version: 7.7.0(eslint@9.1.0)(typescript@5.4.5)

  packages/faucet:
    dependencies:
      '@ckb-ccc/core':
        specifier: workspace:*
        version: link:../core
      '@nestjs/common':
        specifier: ^10.0.0
        version: 10.3.10(class-transformer@0.5.1)(class-validator@0.14.1)(reflect-metadata@0.2.2)(rxjs@7.8.1)
      '@nestjs/config':
        specifier: ^3.2.3
        version: 3.2.3(@nestjs/common@10.3.10(class-transformer@0.5.1)(class-validator@0.14.1)(reflect-metadata@0.2.2)(rxjs@7.8.1))(rxjs@7.8.1)
      '@nestjs/core':
        specifier: ^10.0.0
        version: 10.3.10(@nestjs/common@10.3.10(class-transformer@0.5.1)(class-validator@0.14.1)(reflect-metadata@0.2.2)(rxjs@7.8.1))(@nestjs/platform-express@10.3.10)(encoding@0.1.13)(reflect-metadata@0.2.2)(rxjs@7.8.1)
      '@nestjs/platform-express':
        specifier: ^10.0.0
        version: 10.3.10(@nestjs/common@10.3.10(class-transformer@0.5.1)(class-validator@0.14.1)(reflect-metadata@0.2.2)(rxjs@7.8.1))(@nestjs/core@10.3.10)
      '@scure/bip32':
        specifier: ^1.4.0
        version: 1.4.0
      '@scure/bip39':
        specifier: ^1.3.0
        version: 1.3.0
      class-transformer:
        specifier: ^0.5.1
        version: 0.5.1
      class-validator:
        specifier: ^0.14.1
        version: 0.14.1
      js-yaml:
        specifier: ^4.1.0
        version: 4.1.0
      reflect-metadata:
        specifier: ^0.2.0
        version: 0.2.2
      rxjs:
        specifier: ^7.8.1
        version: 7.8.1
    devDependencies:
      '@nestjs/cli':
        specifier: ^10.0.0
        version: 10.4.2
      '@nestjs/schematics':
        specifier: ^10.0.0
        version: 10.1.3(chokidar@3.6.0)(typescript@5.4.5)
      '@nestjs/testing':
        specifier: ^10.0.0
        version: 10.3.10(@nestjs/common@10.3.10(class-transformer@0.5.1)(class-validator@0.14.1)(reflect-metadata@0.2.2)(rxjs@7.8.1))(@nestjs/core@10.3.10(@nestjs/common@10.3.10(class-transformer@0.5.1)(class-validator@0.14.1)(reflect-metadata@0.2.2)(rxjs@7.8.1))(@nestjs/platform-express@10.3.10)(encoding@0.1.13)(reflect-metadata@0.2.2)(rxjs@7.8.1))(@nestjs/platform-express@10.3.10(@nestjs/common@10.3.10(class-transformer@0.5.1)(class-validator@0.14.1)(reflect-metadata@0.2.2)(rxjs@7.8.1))(@nestjs/core@10.3.10))
      '@types/express':
        specifier: ^4.17.17
        version: 4.17.21
      '@types/jest':
        specifier: ^29.5.2
        version: 29.5.12
      '@types/js-yaml':
        specifier: ^4.0.9
        version: 4.0.9
      '@types/node':
        specifier: ^20.3.1
        version: 20.12.7
      '@types/supertest':
        specifier: ^6.0.0
        version: 6.0.2
      '@typescript-eslint/eslint-plugin':
        specifier: ^7.0.0
        version: 7.7.0(@typescript-eslint/parser@7.7.0(eslint@8.57.0)(typescript@5.4.5))(eslint@8.57.0)(typescript@5.4.5)
      '@typescript-eslint/parser':
        specifier: ^7.0.0
        version: 7.7.0(eslint@8.57.0)(typescript@5.4.5)
      eslint:
        specifier: ^8.42.0
        version: 8.57.0
      eslint-config-prettier:
        specifier: ^9.0.0
        version: 9.1.0(eslint@8.57.0)
      eslint-plugin-prettier:
        specifier: ^5.0.0
        version: 5.1.3(@types/eslint@9.6.0)(eslint-config-prettier@9.1.0(eslint@8.57.0))(eslint@8.57.0)(prettier@3.2.5)
      jest:
        specifier: ^29.5.0
        version: 29.7.0(@types/node@20.12.7)(ts-node@10.9.2(@types/node@20.12.7)(typescript@5.4.5))
      prettier:
        specifier: ^3.0.0
        version: 3.2.5
      source-map-support:
        specifier: ^0.5.21
        version: 0.5.21
      supertest:
        specifier: ^7.0.0
        version: 7.0.0
      ts-jest:
        specifier: ^29.1.0
        version: 29.1.4(@babel/core@7.24.7)(@jest/transform@29.7.0)(@jest/types@29.6.3)(babel-jest@29.7.0(@babel/core@7.24.7))(jest@29.7.0(@types/node@20.12.7)(ts-node@10.9.2(@types/node@20.12.7)(typescript@5.4.5)))(typescript@5.4.5)
      ts-loader:
        specifier: ^9.4.3
        version: 9.5.1(typescript@5.4.5)(webpack@5.92.1)
      ts-node:
        specifier: ^10.9.1
        version: 10.9.2(@types/node@20.12.7)(typescript@5.4.5)
      tsconfig-paths:
        specifier: ^4.2.0
        version: 4.2.0
      typescript:
        specifier: ^5.1.3
        version: 5.4.5

  packages/joy-id:
    dependencies:
      '@ckb-ccc/core':
        specifier: workspace:*
        version: link:../core
      '@joyid/ckb':
        specifier: ^1.0.1
        version: 1.0.1(encoding@0.1.13)(typescript@5.4.5)
      '@joyid/common':
        specifier: ^0.2.0
        version: 0.2.0(typescript@5.4.5)
    devDependencies:
      '@eslint/js':
        specifier: ^9.1.1
        version: 9.1.1
      copyfiles:
        specifier: ^2.4.1
        version: 2.4.1
      eslint:
        specifier: ^9.1.0
        version: 9.1.0
      eslint-config-prettier:
        specifier: ^9.1.0
        version: 9.1.0(eslint@9.1.0)
      eslint-plugin-prettier:
        specifier: ^5.1.3
        version: 5.1.3(@types/eslint@9.6.0)(eslint-config-prettier@9.1.0(eslint@9.1.0))(eslint@9.1.0)(prettier@3.2.5)
      prettier:
        specifier: ^3.2.5
        version: 3.2.5
      prettier-plugin-organize-imports:
        specifier: ^3.2.4
        version: 3.2.4(prettier@3.2.5)(typescript@5.4.5)
      rimraf:
        specifier: ^5.0.5
        version: 5.0.5
      typescript:
        specifier: ^5.4.5
        version: 5.4.5
      typescript-eslint:
        specifier: ^7.7.0
        version: 7.7.0(eslint@9.1.0)(typescript@5.4.5)

  packages/lumos-patches:
    dependencies:
      '@ckb-ccc/core':
        specifier: workspace:*
        version: link:../core
      '@ckb-lumos/base':
        specifier: ^0.24.0-next.1
        version: 0.24.0-next.1
      '@ckb-lumos/codec':
        specifier: ^0.24.0-next.1
        version: 0.24.0-next.1
      '@ckb-lumos/common-scripts':
        specifier: ^0.24.0-next.1
        version: 0.24.0-next.1(encoding@0.1.13)
      '@ckb-lumos/config-manager':
        specifier: ^0.24.0-next.1
        version: 0.24.0-next.1(encoding@0.1.13)
      '@ckb-lumos/helpers':
        specifier: ^0.24.0-next.1
        version: 0.24.0-next.1(encoding@0.1.13)
      '@joyid/ckb':
        specifier: ^1.0.1
        version: 1.0.1(encoding@0.1.13)(typescript@5.4.5)
    devDependencies:
      '@eslint/js':
        specifier: ^9.1.1
        version: 9.1.1
      copyfiles:
        specifier: ^2.4.1
        version: 2.4.1
      eslint:
        specifier: ^9.1.0
        version: 9.1.0
      eslint-config-prettier:
        specifier: ^9.1.0
        version: 9.1.0(eslint@9.1.0)
      eslint-plugin-prettier:
        specifier: ^5.1.3
        version: 5.1.3(@types/eslint@9.6.0)(eslint-config-prettier@9.1.0(eslint@9.1.0))(eslint@9.1.0)(prettier@3.2.5)
      prettier:
        specifier: ^3.2.5
        version: 3.2.5
      prettier-plugin-organize-imports:
        specifier: ^3.2.4
        version: 3.2.4(prettier@3.2.5)(typescript@5.4.5)
      rimraf:
        specifier: ^5.0.5
        version: 5.0.5
      typescript:
        specifier: ^5.4.5
        version: 5.4.5
      typescript-eslint:
        specifier: ^7.7.0
        version: 7.7.0(eslint@9.1.0)(typescript@5.4.5)

  packages/nip07:
    dependencies:
      '@ckb-ccc/core':
        specifier: workspace:*
        version: link:../core
    devDependencies:
      '@eslint/js':
        specifier: ^9.1.1
        version: 9.1.1
      copyfiles:
        specifier: ^2.4.1
        version: 2.4.1
      eslint:
        specifier: ^9.1.0
        version: 9.1.0
      eslint-config-prettier:
        specifier: ^9.1.0
        version: 9.1.0(eslint@9.1.0)
      eslint-plugin-prettier:
        specifier: ^5.1.3
        version: 5.1.3(@types/eslint@9.6.0)(eslint-config-prettier@9.1.0(eslint@9.1.0))(eslint@9.1.0)(prettier@3.2.5)
      prettier:
        specifier: ^3.2.5
        version: 3.2.5
      prettier-plugin-organize-imports:
        specifier: ^3.2.4
        version: 3.2.4(prettier@3.2.5)(typescript@5.4.5)
      rimraf:
        specifier: ^5.0.5
        version: 5.0.5
      typescript:
        specifier: ^5.4.5
        version: 5.4.5
      typescript-eslint:
        specifier: ^7.7.0
        version: 7.7.0(eslint@9.1.0)(typescript@5.4.5)

  packages/okx:
    dependencies:
      '@ckb-ccc/core':
        specifier: workspace:*
        version: link:../core
      '@ckb-ccc/nip07':
        specifier: workspace:*
        version: link:../nip07
      '@ckb-ccc/uni-sat':
        specifier: workspace:*
        version: link:../uni-sat
    devDependencies:
      '@eslint/js':
        specifier: ^9.1.1
        version: 9.1.1
      copyfiles:
        specifier: ^2.4.1
        version: 2.4.1
      eslint:
        specifier: ^9.1.0
        version: 9.1.0
      eslint-config-prettier:
        specifier: ^9.1.0
        version: 9.1.0(eslint@9.1.0)
      eslint-plugin-prettier:
        specifier: ^5.1.3
        version: 5.1.3(@types/eslint@9.6.0)(eslint-config-prettier@9.1.0(eslint@9.1.0))(eslint@9.1.0)(prettier@3.2.5)
      prettier:
        specifier: ^3.2.5
        version: 3.2.5
      prettier-plugin-organize-imports:
        specifier: ^3.2.4
        version: 3.2.4(prettier@3.2.5)(typescript@5.4.5)
      rimraf:
        specifier: ^5.0.5
        version: 5.0.5
      typescript:
        specifier: ^5.4.5
        version: 5.4.5
      typescript-eslint:
        specifier: ^7.7.0
        version: 7.7.0(eslint@9.1.0)(typescript@5.4.5)

  packages/rei:
    dependencies:
      '@ckb-ccc/core':
        specifier: workspace:*
        version: link:../core
    devDependencies:
      '@eslint/js':
        specifier: ^9.1.1
        version: 9.1.1
      copyfiles:
        specifier: ^2.4.1
        version: 2.4.1
      eslint:
        specifier: ^9.1.0
        version: 9.1.0
      eslint-config-prettier:
        specifier: ^9.1.0
        version: 9.1.0(eslint@9.1.0)
      eslint-plugin-prettier:
        specifier: ^5.1.3
        version: 5.1.3(@types/eslint@9.6.0)(eslint-config-prettier@9.1.0(eslint@9.1.0))(eslint@9.1.0)(prettier@3.2.5)
      prettier:
        specifier: ^3.2.5
        version: 3.2.5
      prettier-plugin-organize-imports:
        specifier: ^3.2.4
        version: 3.2.4(prettier@3.2.5)(typescript@5.4.5)
      rimraf:
        specifier: ^5.0.5
        version: 5.0.5
      typescript:
        specifier: ^5.4.5
        version: 5.4.5
      typescript-eslint:
        specifier: ^7.7.0
        version: 7.7.0(eslint@9.1.0)(typescript@5.4.5)

  packages/uni-sat:
    dependencies:
      '@ckb-ccc/core':
        specifier: workspace:*
        version: link:../core
    devDependencies:
      '@eslint/js':
        specifier: ^9.1.1
        version: 9.1.1
      copyfiles:
        specifier: ^2.4.1
        version: 2.4.1
      eslint:
        specifier: ^9.1.0
        version: 9.1.0
      eslint-config-prettier:
        specifier: ^9.1.0
        version: 9.1.0(eslint@9.1.0)
      eslint-plugin-prettier:
        specifier: ^5.1.3
        version: 5.1.3(@types/eslint@9.6.0)(eslint-config-prettier@9.1.0(eslint@9.1.0))(eslint@9.1.0)(prettier@3.2.5)
      prettier:
        specifier: ^3.2.5
        version: 3.2.5
      prettier-plugin-organize-imports:
        specifier: ^3.2.4
        version: 3.2.4(prettier@3.2.5)(typescript@5.4.5)
      rimraf:
        specifier: ^5.0.5
        version: 5.0.5
      typescript:
        specifier: ^5.4.5
        version: 5.4.5
      typescript-eslint:
        specifier: ^7.7.0
        version: 7.7.0(eslint@9.1.0)(typescript@5.4.5)

  packages/utxo-global:
    dependencies:
      '@ckb-ccc/core':
        specifier: workspace:*
        version: link:../core
    devDependencies:
      '@eslint/js':
        specifier: ^9.1.1
        version: 9.1.1
      copyfiles:
        specifier: ^2.4.1
        version: 2.4.1
      eslint:
        specifier: ^9.1.0
        version: 9.1.0
      eslint-config-prettier:
        specifier: ^9.1.0
        version: 9.1.0(eslint@9.1.0)
      eslint-plugin-prettier:
        specifier: ^5.1.3
        version: 5.1.3(@types/eslint@9.6.0)(eslint-config-prettier@9.1.0(eslint@9.1.0))(eslint@9.1.0)(prettier@3.2.5)
      prettier:
        specifier: ^3.2.5
        version: 3.2.5
      prettier-plugin-organize-imports:
        specifier: ^3.2.4
        version: 3.2.4(prettier@3.2.5)(typescript@5.4.5)
      rimraf:
        specifier: ^5.0.5
        version: 5.0.5
      typescript:
        specifier: ^5.4.5
        version: 5.4.5
      typescript-eslint:
        specifier: ^7.7.0
        version: 7.7.0(eslint@9.1.0)(typescript@5.4.5)

packages:

  '@aashutoshrathi/word-wrap@1.2.6':
    resolution: {integrity: sha512-1Yjs2SvM8TflER/OD3cOjhWWOZb58A2t7wpE2S9XfBYTiIl+XFhQG2bjy4Pu1I+EAlCNUzRDYDdFwFYUKvXcIA==}
    engines: {node: '>=0.10.0'}

  '@adraffy/ens-normalize@1.10.1':
    resolution: {integrity: sha512-96Z2IP3mYmF1Xg2cDm8f1gWGf/HUVedQ3FMifV4kG/PQ4yEP51xDtRAEfhVNt5f/uzpNkZHwWQuUcu6D6K+Ekw==}

  '@alloc/quick-lru@5.2.0':
    resolution: {integrity: sha512-UrcABB+4bUrFABwbluTIBErXwvbsU/V7TZWfmbgJfbkwiBuziS9gxdODUyuiecfdGQ85jglMW6juS3+z5TsKLw==}
    engines: {node: '>=10'}

  '@ampproject/remapping@2.3.0':
    resolution: {integrity: sha512-30iZtAPgz+LTIYoeivqYo853f02jBYSd5uGnGpkFV0M3xOt9aN73erkgYAmZU43x4VfqcnLxW9Kpg3R5LC4YYw==}
    engines: {node: '>=6.0.0'}

  '@angular-devkit/core@17.3.8':
    resolution: {integrity: sha512-Q8q0voCGudbdCgJ7lXdnyaxKHbNQBARH68zPQV72WT8NWy+Gw/tys870i6L58NWbBaCJEUcIj/kb6KoakSRu+Q==}
    engines: {node: ^18.13.0 || >=20.9.0, npm: ^6.11.0 || ^7.5.6 || >=8.0.0, yarn: '>= 1.13.0'}
    peerDependencies:
      chokidar: ^3.5.2
    peerDependenciesMeta:
      chokidar:
        optional: true

  '@angular-devkit/schematics-cli@17.3.8':
    resolution: {integrity: sha512-TjmiwWJarX7oqvNiRAroQ5/LeKUatxBOCNEuKXO/PV8e7pn/Hr/BqfFm+UcYrQoFdZplmtNAfqmbqgVziKvCpA==}
    engines: {node: ^18.13.0 || >=20.9.0, npm: ^6.11.0 || ^7.5.6 || >=8.0.0, yarn: '>= 1.13.0'}
    hasBin: true

  '@angular-devkit/schematics@17.3.8':
    resolution: {integrity: sha512-QRVEYpIfgkprNHc916JlPuNbLzOgrm9DZalHasnLUz4P6g7pR21olb8YCyM2OTJjombNhya9ZpckcADU5Qyvlg==}
    engines: {node: ^18.13.0 || >=20.9.0, npm: ^6.11.0 || ^7.5.6 || >=8.0.0, yarn: '>= 1.13.0'}

  '@babel/code-frame@7.24.2':
    resolution: {integrity: sha512-y5+tLQyV8pg3fsiln67BVLD1P13Eg4lh5RW9mF0zUuvLrv9uIQ4MCL+CRT+FTsBlBjcIan6PGsLcBN0m3ClUyQ==}
    engines: {node: '>=6.9.0'}

  '@babel/code-frame@7.24.7':
    resolution: {integrity: sha512-BcYH1CVJBO9tvyIZ2jVeXgSIMvGZ2FDRvDdOIVQyuklNKSsx+eppDEBq/g47Ayw+RqNFE+URvOShmf+f/qwAlA==}
    engines: {node: '>=6.9.0'}

  '@babel/compat-data@7.24.7':
    resolution: {integrity: sha512-qJzAIcv03PyaWqxRgO4mSU3lihncDT296vnyuE2O8uA4w3UHWI4S3hgeZd1L8W1Bft40w9JxJ2b412iDUFFRhw==}
    engines: {node: '>=6.9.0'}

  '@babel/core@7.24.7':
    resolution: {integrity: sha512-nykK+LEK86ahTkX/3TgauT0ikKoNCfKHEaZYTUVupJdTLzGNvrblu4u6fa7DhZONAltdf8e662t/abY8idrd/g==}
    engines: {node: '>=6.9.0'}

  '@babel/generator@7.24.7':
    resolution: {integrity: sha512-oipXieGC3i45Y1A41t4tAqpnEZWgB/lC6Ehh6+rOviR5XWpTtMmLN+fGjz9vOiNRt0p6RtO6DtD0pdU3vpqdSA==}
    engines: {node: '>=6.9.0'}

  '@babel/helper-compilation-targets@7.24.7':
    resolution: {integrity: sha512-ctSdRHBi20qWOfy27RUb4Fhp07KSJ3sXcuSvTrXrc4aG8NSYDo1ici3Vhg9bg69y5bj0Mr1lh0aeEgTvc12rMg==}
    engines: {node: '>=6.9.0'}

  '@babel/helper-environment-visitor@7.24.7':
    resolution: {integrity: sha512-DoiN84+4Gnd0ncbBOM9AZENV4a5ZiL39HYMyZJGZ/AZEykHYdJw0wW3kdcsh9/Kn+BRXHLkkklZ51ecPKmI1CQ==}
    engines: {node: '>=6.9.0'}

  '@babel/helper-function-name@7.24.7':
    resolution: {integrity: sha512-FyoJTsj/PEUWu1/TYRiXTIHc8lbw+TDYkZuoE43opPS5TrI7MyONBE1oNvfguEXAD9yhQRrVBnXdXzSLQl9XnA==}
    engines: {node: '>=6.9.0'}

  '@babel/helper-hoist-variables@7.24.7':
    resolution: {integrity: sha512-MJJwhkoGy5c4ehfoRyrJ/owKeMl19U54h27YYftT0o2teQ3FJ3nQUf/I3LlJsX4l3qlw7WRXUmiyajvHXoTubQ==}
    engines: {node: '>=6.9.0'}

  '@babel/helper-module-imports@7.24.7':
    resolution: {integrity: sha512-8AyH3C+74cgCVVXow/myrynrAGv+nTVg5vKu2nZph9x7RcRwzmh0VFallJuFTZ9mx6u4eSdXZfcOzSqTUm0HCA==}
    engines: {node: '>=6.9.0'}

  '@babel/helper-module-transforms@7.24.7':
    resolution: {integrity: sha512-1fuJEwIrp+97rM4RWdO+qrRsZlAeL1lQJoPqtCYWv0NL115XM93hIH4CSRln2w52SqvmY5hqdtauB6QFCDiZNQ==}
    engines: {node: '>=6.9.0'}
    peerDependencies:
      '@babel/core': ^7.0.0

  '@babel/helper-plugin-utils@7.24.7':
    resolution: {integrity: sha512-Rq76wjt7yz9AAc1KnlRKNAi/dMSVWgDRx43FHoJEbcYU6xOWaE2dVPwcdTukJrjxS65GITyfbvEYHvkirZ6uEg==}
    engines: {node: '>=6.9.0'}

  '@babel/helper-simple-access@7.24.7':
    resolution: {integrity: sha512-zBAIvbCMh5Ts+b86r/CjU+4XGYIs+R1j951gxI3KmmxBMhCg4oQMsv6ZXQ64XOm/cvzfU1FmoCyt6+owc5QMYg==}
    engines: {node: '>=6.9.0'}

  '@babel/helper-split-export-declaration@7.24.7':
    resolution: {integrity: sha512-oy5V7pD+UvfkEATUKvIjvIAH/xCzfsFVw7ygW2SI6NClZzquT+mwdTfgfdbUiceh6iQO0CHtCPsyze/MZ2YbAA==}
    engines: {node: '>=6.9.0'}

  '@babel/helper-string-parser@7.24.7':
    resolution: {integrity: sha512-7MbVt6xrwFQbunH2DNQsAP5sTGxfqQtErvBIvIMi6EQnbgUOuVYanvREcmFrOPhoXBrTtjhhP+lW+o5UfK+tDg==}
    engines: {node: '>=6.9.0'}

  '@babel/helper-validator-identifier@7.22.20':
    resolution: {integrity: sha512-Y4OZ+ytlatR8AI+8KZfKuL5urKp7qey08ha31L8b3BwewJAoJamTzyvxPR/5D+KkdJCGPq/+8TukHBlY10FX9A==}
    engines: {node: '>=6.9.0'}

  '@babel/helper-validator-identifier@7.24.7':
    resolution: {integrity: sha512-rR+PBcQ1SMQDDyF6X0wxtG8QyLCgUB0eRAGguqRLfkCA87l7yAP7ehq8SNj96OOGTO8OBV70KhuFYcIkHXOg0w==}
    engines: {node: '>=6.9.0'}

  '@babel/helper-validator-option@7.24.7':
    resolution: {integrity: sha512-yy1/KvjhV/ZCL+SM7hBrvnZJ3ZuT9OuZgIJAGpPEToANvc3iM6iDvBnRjtElWibHU6n8/LPR/EjX9EtIEYO3pw==}
    engines: {node: '>=6.9.0'}

  '@babel/helpers@7.24.7':
    resolution: {integrity: sha512-NlmJJtvcw72yRJRcnCmGvSi+3jDEg8qFu3z0AFoymmzLx5ERVWyzd9kVXr7Th9/8yIJi2Zc6av4Tqz3wFs8QWg==}
    engines: {node: '>=6.9.0'}

  '@babel/highlight@7.24.2':
    resolution: {integrity: sha512-Yac1ao4flkTxTteCDZLEvdxg2fZfz1v8M4QpaGypq/WPDqg3ijHYbDfs+LG5hvzSoqaSZ9/Z9lKSP3CjZjv+pA==}
    engines: {node: '>=6.9.0'}

  '@babel/highlight@7.24.7':
    resolution: {integrity: sha512-EStJpq4OuY8xYfhGVXngigBJRWxftKX9ksiGDnmlY3o7B/V7KIAc9X4oiK87uPJSc/vs5L869bem5fhZa8caZw==}
    engines: {node: '>=6.9.0'}

  '@babel/parser@7.24.7':
    resolution: {integrity: sha512-9uUYRm6OqQrCqQdG1iCBwBPZgN8ciDBro2nIOFaiRz1/BCxaI7CNvQbDHvsArAC7Tw9Hda/B3U+6ui9u4HWXPw==}
    engines: {node: '>=6.0.0'}
    hasBin: true

  '@babel/plugin-syntax-async-generators@7.8.4':
    resolution: {integrity: sha512-tycmZxkGfZaxhMRbXlPXuVFpdWlXpir2W4AMhSJgRKzk/eDlIXOhb2LHWoLpDF7TEHylV5zNhykX6KAgHJmTNw==}
    peerDependencies:
      '@babel/core': ^7.0.0-0

  '@babel/plugin-syntax-bigint@7.8.3':
    resolution: {integrity: sha512-wnTnFlG+YxQm3vDxpGE57Pj0srRU4sHE/mDkt1qv2YJJSeUAec2ma4WLUnUPeKjyrfntVwe/N6dCXpU+zL3Npg==}
    peerDependencies:
      '@babel/core': ^7.0.0-0

  '@babel/plugin-syntax-class-properties@7.12.13':
    resolution: {integrity: sha512-fm4idjKla0YahUNgFNLCB0qySdsoPiZP3iQE3rky0mBUtMZ23yDJ9SJdg6dXTSDnulOVqiF3Hgr9nbXvXTQZYA==}
    peerDependencies:
      '@babel/core': ^7.0.0-0

  '@babel/plugin-syntax-import-meta@7.10.4':
    resolution: {integrity: sha512-Yqfm+XDx0+Prh3VSeEQCPU81yC+JWZ2pDPFSS4ZdpfZhp4MkFMaDC1UqseovEKwSUpnIL7+vK+Clp7bfh0iD7g==}
    peerDependencies:
      '@babel/core': ^7.0.0-0

  '@babel/plugin-syntax-json-strings@7.8.3':
    resolution: {integrity: sha512-lY6kdGpWHvjoe2vk4WrAapEuBR69EMxZl+RoGRhrFGNYVK8mOPAW8VfbT/ZgrFbXlDNiiaxQnAtgVCZ6jv30EA==}
    peerDependencies:
      '@babel/core': ^7.0.0-0

  '@babel/plugin-syntax-jsx@7.24.7':
    resolution: {integrity: sha512-6ddciUPe/mpMnOKv/U+RSd2vvVy+Yw/JfBB0ZHYjEZt9NLHmCUylNYlsbqCCS1Bffjlb0fCwC9Vqz+sBz6PsiQ==}
    engines: {node: '>=6.9.0'}
    peerDependencies:
      '@babel/core': ^7.0.0-0

  '@babel/plugin-syntax-logical-assignment-operators@7.10.4':
    resolution: {integrity: sha512-d8waShlpFDinQ5MtvGU9xDAOzKH47+FFoney2baFIoMr952hKOLp1HR7VszoZvOsV/4+RRszNY7D17ba0te0ig==}
    peerDependencies:
      '@babel/core': ^7.0.0-0

  '@babel/plugin-syntax-nullish-coalescing-operator@7.8.3':
    resolution: {integrity: sha512-aSff4zPII1u2QD7y+F8oDsz19ew4IGEJg9SVW+bqwpwtfFleiQDMdzA/R+UlWDzfnHFCxxleFT0PMIrR36XLNQ==}
    peerDependencies:
      '@babel/core': ^7.0.0-0

  '@babel/plugin-syntax-numeric-separator@7.10.4':
    resolution: {integrity: sha512-9H6YdfkcK/uOnY/K7/aA2xpzaAgkQn37yzWUMRK7OaPOqOpGS1+n0H5hxT9AUw9EsSjPW8SVyMJwYRtWs3X3ug==}
    peerDependencies:
      '@babel/core': ^7.0.0-0

  '@babel/plugin-syntax-object-rest-spread@7.8.3':
    resolution: {integrity: sha512-XoqMijGZb9y3y2XskN+P1wUGiVwWZ5JmoDRwx5+3GmEplNyVM2s2Dg8ILFQm8rWM48orGy5YpI5Bl8U1y7ydlA==}
    peerDependencies:
      '@babel/core': ^7.0.0-0

  '@babel/plugin-syntax-optional-catch-binding@7.8.3':
    resolution: {integrity: sha512-6VPD0Pc1lpTqw0aKoeRTMiB+kWhAoT24PA+ksWSBrFtl5SIRVpZlwN3NNPQjehA2E/91FV3RjLWoVTglWcSV3Q==}
    peerDependencies:
      '@babel/core': ^7.0.0-0

  '@babel/plugin-syntax-optional-chaining@7.8.3':
    resolution: {integrity: sha512-KoK9ErH1MBlCPxV0VANkXW2/dw4vlbGDrFgz8bmUsBGYkFRcbRwMh6cIJubdPrkxRwuGdtCk0v/wPTKbQgBjkg==}
    peerDependencies:
      '@babel/core': ^7.0.0-0

  '@babel/plugin-syntax-top-level-await@7.14.5':
    resolution: {integrity: sha512-hx++upLv5U1rgYfwe1xBQUhRmU41NEvpUvrp8jkrSCdvGSnM5/qdRMtylJ6PG5OFkBaHkbTAKTnd3/YyESRHFw==}
    engines: {node: '>=6.9.0'}
    peerDependencies:
      '@babel/core': ^7.0.0-0

  '@babel/plugin-syntax-typescript@7.24.7':
    resolution: {integrity: sha512-c/+fVeJBB0FeKsFvwytYiUD+LBvhHjGSI0g446PRGdSVGZLRNArBUno2PETbAly3tpiNAQR5XaZ+JslxkotsbA==}
    engines: {node: '>=6.9.0'}
    peerDependencies:
      '@babel/core': ^7.0.0-0

  '@babel/runtime@7.24.4':
    resolution: {integrity: sha512-dkxf7+hn8mFBwKjs9bvBlArzLVxVbS8usaPUDd5p2a9JCL9tB8OaOVN1isD4+Xyk4ns89/xeOmbQvgdK7IIVdA==}
    engines: {node: '>=6.9.0'}

  '@babel/template@7.24.7':
    resolution: {integrity: sha512-jYqfPrU9JTF0PmPy1tLYHW4Mp4KlgxJD9l2nP9fD6yT/ICi554DmrWBAEYpIelzjHf1msDP3PxJIRt/nFNfBig==}
    engines: {node: '>=6.9.0'}

  '@babel/traverse@7.24.7':
    resolution: {integrity: sha512-yb65Ed5S/QAcewNPh0nZczy9JdYXkkAbIsEo+P7BE7yO3txAY30Y/oPa3QkQ5It3xVG2kpKMg9MsdxZaO31uKA==}
    engines: {node: '>=6.9.0'}

  '@babel/types@7.24.7':
    resolution: {integrity: sha512-XEFXSlxiG5td2EJRe8vOmRbaXVgfcBlszKujvVmWIK/UpywWljQCfzAv3RQCGujWQ1RD4YYWEAqDXfuJiy8f5Q==}
    engines: {node: '>=6.9.0'}

  '@bcoe/v8-coverage@0.2.3':
    resolution: {integrity: sha512-0hYQ8SB4Db5zvZB4axdMHGwEaQjkZzFjQiN9LVYvIFB2nSUHW9tYpxWriPrWDASIxiaXax83REcLxuSdnGPZtw==}

  '@changesets/apply-release-plan@7.0.4':
    resolution: {integrity: sha512-HLFwhKWayKinWAul0Vj+76jVx1Pc2v55MGPVjZ924Y/ROeSsBMFutv9heHmCUj48lJyRfOTJG5+ar+29FUky/A==}

  '@changesets/assemble-release-plan@6.0.3':
    resolution: {integrity: sha512-bLNh9/Lgl1VwkjWZTq8JmRqH+hj7/Yzfz0jsQ/zJJ+FTmVqmqPj3szeKOri8O/hEM8JmHW019vh2gTO9iq5Cuw==}

  '@changesets/changelog-git@0.2.0':
    resolution: {integrity: sha512-bHOx97iFI4OClIT35Lok3sJAwM31VbUM++gnMBV16fdbtBhgYu4dxsphBF/0AZZsyAHMrnM0yFcj5gZM1py6uQ==}

  '@changesets/changelog-github@0.5.0':
    resolution: {integrity: sha512-zoeq2LJJVcPJcIotHRJEEA2qCqX0AQIeFE+L21L8sRLPVqDhSXY8ZWAt2sohtBpFZkBwu+LUwMSKRr2lMy3LJA==}

  '@changesets/cli@2.27.7':
    resolution: {integrity: sha512-6lr8JltiiXPIjDeYg4iM2MeePP6VN/JkmqBsVA5XRiy01hGS3y629LtSDvKcycj/w/5Eur1rEwby/MjcYS+e2A==}
    hasBin: true

  '@changesets/config@3.0.2':
    resolution: {integrity: sha512-cdEhS4t8woKCX2M8AotcV2BOWnBp09sqICxKapgLHf9m5KdENpWjyrFNMjkLqGJtUys9U+w93OxWT0czorVDfw==}

  '@changesets/errors@0.2.0':
    resolution: {integrity: sha512-6BLOQUscTpZeGljvyQXlWOItQyU71kCdGz7Pi8H8zdw6BI0g3m43iL4xKUVPWtG+qrrL9DTjpdn8eYuCQSRpow==}

  '@changesets/get-dependents-graph@2.1.1':
    resolution: {integrity: sha512-LRFjjvigBSzfnPU2n/AhFsuWR5DK++1x47aq6qZ8dzYsPtS/I5mNhIGAS68IAxh1xjO9BTtz55FwefhANZ+FCA==}

  '@changesets/get-github-info@0.6.0':
    resolution: {integrity: sha512-v/TSnFVXI8vzX9/w3DU2Ol+UlTZcu3m0kXTjTT4KlAdwSvwutcByYwyYn9hwerPWfPkT2JfpoX0KgvCEi8Q/SA==}

  '@changesets/get-release-plan@4.0.3':
    resolution: {integrity: sha512-6PLgvOIwTSdJPTtpdcr3sLtGatT+Jr22+cQwEBJBy6wP0rjB4yJ9lv583J9fVpn1bfQlBkDa8JxbS2g/n9lIyA==}

  '@changesets/get-version-range-type@0.4.0':
    resolution: {integrity: sha512-hwawtob9DryoGTpixy1D3ZXbGgJu1Rhr+ySH2PvTLHvkZuQ7sRT4oQwMh0hbqZH1weAooedEjRsbrWcGLCeyVQ==}

  '@changesets/git@3.0.0':
    resolution: {integrity: sha512-vvhnZDHe2eiBNRFHEgMiGd2CT+164dfYyrJDhwwxTVD/OW0FUD6G7+4DIx1dNwkwjHyzisxGAU96q0sVNBns0w==}

  '@changesets/logger@0.1.0':
    resolution: {integrity: sha512-pBrJm4CQm9VqFVwWnSqKEfsS2ESnwqwH+xR7jETxIErZcfd1u2zBSqrHbRHR7xjhSgep9x2PSKFKY//FAshA3g==}

  '@changesets/parse@0.4.0':
    resolution: {integrity: sha512-TS/9KG2CdGXS27S+QxbZXgr8uPsP4yNJYb4BC2/NeFUj80Rni3TeD2qwWmabymxmrLo7JEsytXH1FbpKTbvivw==}

  '@changesets/pre@2.0.0':
    resolution: {integrity: sha512-HLTNYX/A4jZxc+Sq8D1AMBsv+1qD6rmmJtjsCJa/9MSRybdxh0mjbTvE6JYZQ/ZiQ0mMlDOlGPXTm9KLTU3jyw==}

  '@changesets/read@0.6.0':
    resolution: {integrity: sha512-ZypqX8+/im1Fm98K4YcZtmLKgjs1kDQ5zHpc2U1qdtNBmZZfo/IBiG162RoP0CUF05tvp2y4IspH11PLnPxuuw==}

  '@changesets/should-skip-package@0.1.0':
    resolution: {integrity: sha512-FxG6Mhjw7yFStlSM7Z0Gmg3RiyQ98d/9VpQAZ3Fzr59dCOM9G6ZdYbjiSAt0XtFr9JR5U2tBaJWPjrkGGc618g==}

  '@changesets/types@4.1.0':
    resolution: {integrity: sha512-LDQvVDv5Kb50ny2s25Fhm3d9QSZimsoUGBsUioj6MC3qbMUCuC8GPIvk/M6IvXx3lYhAs0lwWUQLb+VIEUCECw==}

  '@changesets/types@6.0.0':
    resolution: {integrity: sha512-b1UkfNulgKoWfqyHtzKS5fOZYSJO+77adgL7DLRDr+/7jhChN+QcHnbjiQVOz/U+Ts3PGNySq7diAItzDgugfQ==}

  '@changesets/write@0.3.1':
    resolution: {integrity: sha512-SyGtMXzH3qFqlHKcvFY2eX+6b0NGiFcNav8AFsYwy5l8hejOeoeTDemu5Yjmke2V5jpzY+pBvM0vCCQ3gdZpfw==}

  '@ckb-lumos/base@0.24.0-next.1':
    resolution: {integrity: sha512-p9veifS3aT0DqdIYWlG6jCUgA68m9baTDzyELIGU1RlLga0yXEElSkY9F534u6eqgriNWBb1b9imMV75sEPauw==}
    engines: {node: '>=12.0.0'}

<<<<<<< HEAD
  '@ckb-lumos/base@0.24.0-next.2':
    resolution: {integrity: sha512-VCXYpykJ+OhjbcCp3imwt9rk3Ie2T8jyCjSXExkoyKY+QT+EI856p37KBbBdO4r7gguVtADnJS+WLIZoNm5Bvw==}
    engines: {node: '>=12.0.0'}

  '@ckb-lumos/bi@0.22.2':
    resolution: {integrity: sha512-F+dLC/tE+xdtNuGgJxlDqbgX/f8azg1tvIFTR5mu7Vhz08nkFgnA+Z+yC0t/I3fDwwH4p/SlGP/yducrsfVTqw==}
    engines: {node: '>=12.0.0'}

=======
>>>>>>> 642f7317
  '@ckb-lumos/bi@0.24.0-next.1':
    resolution: {integrity: sha512-rSkEFSO97b6z58aPrvpXQEBkOBFn/qM2w4VZRhiK64SAwlPPU7c9Pxfd6VBfvp3kK6D3fE9TtVeF/7GRc23Wzw==}
    engines: {node: '>=12.0.0'}

  '@ckb-lumos/bi@0.24.0-next.2':
    resolution: {integrity: sha512-KGRv2M0EsZw08qIjauew43VBoG8X6IPiPrW7Bn5nnrqWh0i+JE8ZC4fsS6kGmAhUMw3OcTzinU7cQ318CjaC3Q==}
    engines: {node: '>=12.0.0'}

  '@ckb-lumos/ckb-indexer@0.24.0-next.1':
    resolution: {integrity: sha512-mdl9cB0IjS8oEixKSWXynObAADjtJIZr1YFFzICLErDHYSOp+KfM7kkmcakE2hLEIpNUPflkOY1eTBilGD7Z0Q==}
    engines: {node: '>=12.0.0'}

<<<<<<< HEAD
  '@ckb-lumos/ckb-indexer@0.24.0-next.2':
    resolution: {integrity: sha512-VuTyXjulQR1fl3RzfObSBRlFfCdzRi13G120MP9OChH7zaLNartWmPycPF1xcv/FfZIcfCT+dGqUFc+vc7qfGw==}
    engines: {node: '>=12.0.0'}

  '@ckb-lumos/codec@0.22.2':
    resolution: {integrity: sha512-P5SyhT2qkJwCwcHF3yMLInE0z3wWHDkqJNbSM2Q9oyu0+9kjMQfexNia3T+atBl2M7ELFzN5WvttojYr6DrCwQ==}
    engines: {node: '>=12.0.0'}

=======
>>>>>>> 642f7317
  '@ckb-lumos/codec@0.24.0-next.1':
    resolution: {integrity: sha512-Nc0OtH3WZpa7Ryp/o7QodCuf49/806cz2J4S3KEhL7WZnPwHCwKAhpUNeRTubNzQRlRzUqok3/NoJAlKclOuhw==}
    engines: {node: '>=12.0.0'}

  '@ckb-lumos/codec@0.24.0-next.2':
    resolution: {integrity: sha512-yPrAwJyLJw4jf2GMMcJHRE2Z/I9ZD0e7VzzHA0rwTNaaXHpjZWdR5ffBqHGjNAobIrIlJlv9FVDLZTukO1RohA==}
    engines: {node: '>=12.0.0'}

  '@ckb-lumos/common-scripts@0.24.0-next.1':
    resolution: {integrity: sha512-4QvQZ8wigZSYzMNfI2R6OrZsIb2pRD1jt6gHXk8WF1bnyZmiyPlNlKyo8sgpXFNdR6x2it5z5yFdv9s4OPl7wA==}
    engines: {node: '>=12.0.0'}

<<<<<<< HEAD
  '@ckb-lumos/common-scripts@0.24.0-next.2':
    resolution: {integrity: sha512-wPaAHYWoxOuYLkkfRImtTxaElfMuL5mYA/L5nSCTCkMCncvt3loMjbYlBZY6IBMMclwobTfMPej5Bg5cUpHadA==}
    engines: {node: '>=12.0.0'}

  '@ckb-lumos/config-manager@0.22.2':
    resolution: {integrity: sha512-LJ4p80VrCHh178Ks4wW1rEyHC/JWtZxrFiwHinA9aG6aOm2Z9hbZO0/ZKoS5pLfW0gxP2+ZHA3oMVt0UJhlTKA==}
    engines: {node: '>=12.0.0'}

=======
>>>>>>> 642f7317
  '@ckb-lumos/config-manager@0.24.0-next.1':
    resolution: {integrity: sha512-rKgzpVJ0rhFnVjPW2NWnQF/keZTe382GlNt/N2Fz/lEQJidnxfqTb9UizpcuTX2LXYz53iS13c9/PwoLUzmlEw==}
    engines: {node: '>=12.0.0'}

  '@ckb-lumos/config-manager@0.24.0-next.2':
    resolution: {integrity: sha512-/HL0fjFXFnTaJNRyZqHk6/MiioDWeB6bVcm6MO97E6tJVBxTJjIe/cvRjqohEAO3SRst9X81vh2WIB7lCIBjfA==}
    engines: {node: '>=12.0.0'}

  '@ckb-lumos/crypto@0.24.0-next.1':
    resolution: {integrity: sha512-sJLZKtnL0C6gi2yKbu4mp6UDNzOpaeidCTGCWhG39527PvQ1CYDh6PVr2zq5K6AL7OgnxsWZK1yvJ+KoHdVOqQ==}
    engines: {node: '>=18.0.0'}

<<<<<<< HEAD
  '@ckb-lumos/crypto@0.24.0-next.2':
    resolution: {integrity: sha512-wJ1gE5ThZX15q45wRLX0oUoZ/qyE3jIIBnM7wuOWjAVEdp7LVRgNDoYHd7pFCYDH2j6rJwLNhJW41o1f7Aqqlg==}
    engines: {node: '>=18.0.0'}

  '@ckb-lumos/hd@0.24.0-next.2':
    resolution: {integrity: sha512-LBQDGyAspoM/iCP3IyOhUnmNs/+P4AdwpNob4rHzVpZm7KAt4N8IdaxI2DAby1GCC3gfyqSXell24YQ0f1iGpA==}
    engines: {node: '>=12.0.0'}

  '@ckb-lumos/helpers@0.22.2':
    resolution: {integrity: sha512-6ztXwxsaCuoHjkbclAnfAv9BYl02t+/XxNtl3Et4Sl09xIp9HJ9/vyJouC9JjdQdnfkv1zVGN9tLiKwc6QudaQ==}
    engines: {node: '>=12.0.0'}

=======
>>>>>>> 642f7317
  '@ckb-lumos/helpers@0.24.0-next.1':
    resolution: {integrity: sha512-w9L3TdbUEWQXa8CFVDCNuoyrDYba/6+j6ZCXfAWe16CRu5vWsf6gNwMrHy9w9jPJAY2mDRNvgwcMiO7KCMfzbw==}
    engines: {node: '>=12.0.0'}

<<<<<<< HEAD
  '@ckb-lumos/helpers@0.24.0-next.2':
    resolution: {integrity: sha512-yHn1Ty1lyOTRKyEKGzH88eBE4iio7iDpoyejsWVZVk6Eetkv1XS/zNA2J5w7KVhjOzbNK7GUUU9v/3kzYWpG0A==}
    engines: {node: '>=12.0.0'}

  '@ckb-lumos/light-client@0.24.0-next.2':
    resolution: {integrity: sha512-/A19DEM5Vk9UBCXC+1NNNw0dIA9uQynzCZk2CrZe8sydhTsYsuifut3VLKdwZIhQOcS3JeEVadeVMyNAxrmLSA==}
    engines: {node: '>=12.0.0'}

  '@ckb-lumos/lumos@0.24.0-next.2':
    resolution: {integrity: sha512-UgQOL7lhmtg8se7SYotvzar+Un6siYPWAhNPA6g5xdyAliiyg+pOne8B3rpCYMtOR3GfVly9BjFVcFdQL7vLvA==}
    engines: {node: '>=12.0.0'}

  '@ckb-lumos/rpc@0.22.2':
    resolution: {integrity: sha512-c2SX0ooDJO3dV2JOTTQtKZs0k+dHst+NHfbYJ6mYWApcZWx2nG4bQR3CQFMIKnd5CKYP/r2JuaonDkcRH9vmzw==}
    engines: {node: '>=12.0.0'}

=======
>>>>>>> 642f7317
  '@ckb-lumos/rpc@0.24.0-next.1':
    resolution: {integrity: sha512-RBIqxxzmkdcSlgwyEv9ezW+x+uovVT7P5+6Ox8eEtoN6L/+hOgLH2MYzishFJXSn93H86GLz/9BPQ/0qx2wUWA==}
    engines: {node: '>=12.0.0'}

<<<<<<< HEAD
  '@ckb-lumos/rpc@0.24.0-next.2':
    resolution: {integrity: sha512-C/Vjvbh+GStxA/9vcj6oI1apZQRoydIvc8T1DR5Dh3F9K1q8NUSnJ43bLNOcwusdMWDkRNNS0jyoKirtLJy5Hg==}
    engines: {node: '>=12.0.0'}

  '@ckb-lumos/toolkit@0.22.2':
    resolution: {integrity: sha512-HmKz2dGQeaW2XDqkvjJfLv50VQWGKbthg2RDfIxGsZyjveluRROTyuHP1akypy4pqF8TApGLsXci2MaHCRau+w==}
    engines: {node: '>=12.0.0'}

=======
>>>>>>> 642f7317
  '@ckb-lumos/toolkit@0.24.0-next.1':
    resolution: {integrity: sha512-BN0phy014RJV+MhnHkkcO+skQxHN7JPwfszEML0aPnhwtEyZpHjMJx01+BijLUCli9rCZqZrM0QvMoM2wpJV1w==}
    engines: {node: '>=12.0.0'}

  '@ckb-lumos/toolkit@0.24.0-next.2':
    resolution: {integrity: sha512-faqOZpj0H21vsqfQXfzRRQUEgF3vZ9i3PcqyF7hNbrNeR6VUcIzJL8QskhjFhBusxAvKf56QbX0/T06/PAgbfg==}
    engines: {node: '>=12.0.0'}

  '@ckb-lumos/transaction-manager@0.24.0-next.2':
    resolution: {integrity: sha512-VVoyzS3xX7P0P798rYs+0EccWj1YhKBuJsjF3oaWhY1V9jUuGa8dA97Ed0jeM5SNlVlH7nhxHdga+B75EZMPfw==}
    engines: {node: '>=12.0.0'}

  '@colors/colors@1.5.0':
    resolution: {integrity: sha512-ooWCrlZP11i8GImSjTHYHLkvFDP48nS4+204nGb1RiX/WXYHmJA2III9/e2DWVabCESdW7hBAEzHRqUn9OUVvQ==}
    engines: {node: '>=0.1.90'}

  '@cspotcode/source-map-support@0.8.1':
    resolution: {integrity: sha512-IchNf6dN4tHoMFIn/7OE8LWZ19Y6q/67Bmf6vnGREv8RSbBVb9LPJxEcnwrcwX6ixSvaiGoomAUvu4YSxXrVgw==}
    engines: {node: '>=12'}

  '@eslint-community/eslint-utils@4.4.0':
    resolution: {integrity: sha512-1/sA4dwrzBAyeUoQ6oxahHKmrZvsnLCg4RfxW3ZFGGmQkSNQPFNLV9CUEFQP1x9EYXHTo5p6xdhZM1Ne9p/AfA==}
    engines: {node: ^12.22.0 || ^14.17.0 || >=16.0.0}
    peerDependencies:
      eslint: ^6.0.0 || ^7.0.0 || >=8.0.0

  '@eslint-community/regexpp@4.10.0':
    resolution: {integrity: sha512-Cu96Sd2By9mCNTx2iyKOmq10v22jUVQv0lQnlGNy16oE9589yE+QADPbrMGCkA51cKZSg3Pu/aTJVTGfL/qjUA==}
    engines: {node: ^12.0.0 || ^14.0.0 || >=16.0.0}

  '@eslint/eslintrc@2.1.4':
    resolution: {integrity: sha512-269Z39MS6wVJtsoUl10L60WdkhJVdPG24Q4eZTH3nnF6lpvSShEK3wQjDX9JRWAUPvPh7COouPpU9IrqaZFvtQ==}
    engines: {node: ^12.22.0 || ^14.17.0 || >=16.0.0}

  '@eslint/eslintrc@3.0.2':
    resolution: {integrity: sha512-wV19ZEGEMAC1eHgrS7UQPqsdEiCIbTKTasEfcXAigzoXICcqZSjBZEHlZwNVvKg6UBCjSlos84XiLqsRJnIcIg==}
    engines: {node: ^18.18.0 || ^20.9.0 || >=21.1.0}

  '@eslint/js@8.57.0':
    resolution: {integrity: sha512-Ys+3g2TaW7gADOJzPt83SJtCDhMjndcDMFVQ/Tj9iA1BfJzFKD9mAUXT3OenpuPHbI6P/myECxRJrofUsDx/5g==}
    engines: {node: ^12.22.0 || ^14.17.0 || >=16.0.0}

  '@eslint/js@9.1.1':
    resolution: {integrity: sha512-5WoDz3Y19Bg2BnErkZTp0en+c/i9PvgFS7MBe1+m60HjFr0hrphlAGp4yzI7pxpt4xShln4ZyYp4neJm8hmOkQ==}
    engines: {node: ^18.18.0 || ^20.9.0 || >=21.1.0}

  '@exact-realty/multipart-parser@1.0.14':
    resolution: {integrity: sha512-ln1+s1XOvRY9NRof3lpjWJZfSoV5XOWdVgK7sYeE3TAt0brtB+pIPJpSbxaol/490re2rcMEo24VZXeffKm8Aw==}
    engines: {node: '>=16.0.0', npm: '>=8.0.0'}

  '@headlessui/react@1.7.19':
    resolution: {integrity: sha512-Ll+8q3OlMJfJbAKM/+/Y2q6PPYbryqNTXDbryx7SXLIDamkF6iQFbriYHga0dY44PvDhvvBWCx1Xj4U5+G4hOw==}
    engines: {node: '>=10'}
    peerDependencies:
      react: ^16 || ^17 || ^18
      react-dom: ^16 || ^17 || ^18

  '@heroicons/react@2.1.3':
    resolution: {integrity: sha512-fEcPfo4oN345SoqdlCDdSa4ivjaKbk0jTd+oubcgNxnNgAfzysfwWfQUr+51wigiWHQQRiZNd1Ao0M5Y3M2EGg==}
    peerDependencies:
      react: '>= 16'

  '@humanwhocodes/config-array@0.11.14':
    resolution: {integrity: sha512-3T8LkOmg45BV5FICb15QQMsyUSWrQ8AygVfC7ZG32zOalnqrilm018ZVCw0eapXux8FtA33q8PSRSstjee3jSg==}
    engines: {node: '>=10.10.0'}
    deprecated: Use @eslint/config-array instead

  '@humanwhocodes/config-array@0.13.0':
    resolution: {integrity: sha512-DZLEEqFWQFiyK6h5YIeynKx7JlvCYWL0cImfSRXZ9l4Sg2efkFGTuFf6vzXjK1cq6IYkU+Eg/JizXw+TD2vRNw==}
    engines: {node: '>=10.10.0'}
    deprecated: Use @eslint/config-array instead

  '@humanwhocodes/module-importer@1.0.1':
    resolution: {integrity: sha512-bxveV4V8v5Yb4ncFTT3rPSgZBOpCkjfK0y4oVVVJwIuDVBRMDXrPyXRL988i5ap9m9bnyEEjWfm5WkBmtffLfA==}
    engines: {node: '>=12.22'}

  '@humanwhocodes/object-schema@2.0.3':
    resolution: {integrity: sha512-93zYdMES/c1D69yZiKDBj0V24vqNzB/koF26KPaagAfd3P/4gUlh3Dys5ogAK+Exi9QyzlD8x/08Zt7wIKcDcA==}
    deprecated: Use @eslint/object-schema instead

  '@humanwhocodes/retry@0.2.3':
    resolution: {integrity: sha512-X38nUbachlb01YMlvPFojKoiXq+LzZvuSce70KPMPdeM1Rj03k4dR7lDslhbqXn3Ang4EU3+EAmwEAsbrjHW3g==}
    engines: {node: '>=18.18'}

  '@isaacs/cliui@8.0.2':
    resolution: {integrity: sha512-O8jcjabXaleOG9DQ0+ARXWZBTfnP4WNAqzuiJK7ll44AmxGKv/J2M4TPjxjY3znBCfvBXFzucm1twdyFybFqEA==}
    engines: {node: '>=12'}

  '@istanbuljs/load-nyc-config@1.1.0':
    resolution: {integrity: sha512-VjeHSlIzpv/NyD3N0YuHfXOPDIixcA1q2ZV98wsMqcYlPmv2n3Yb2lYP9XMElnaFVXg5A7YLTeLu6V84uQDjmQ==}
    engines: {node: '>=8'}

  '@istanbuljs/schema@0.1.3':
    resolution: {integrity: sha512-ZXRY4jNvVgSVQ8DL3LTcakaAtXwTVUxE81hslsyD2AtoXW/wVob10HkOJ1X/pAlcI7D+2YoZKg5do8G/w6RYgA==}
    engines: {node: '>=8'}

  '@jest/console@29.7.0':
    resolution: {integrity: sha512-5Ni4CU7XHQi32IJ398EEP4RrB8eV09sXP2ROqD4bksHrnTree52PsxvX8tpL8LvTZ3pFzXyPbNQReSN41CAhOg==}
    engines: {node: ^14.15.0 || ^16.10.0 || >=18.0.0}

  '@jest/core@29.7.0':
    resolution: {integrity: sha512-n7aeXWKMnGtDA48y8TLWJPJmLmmZ642Ceo78cYWEpiD7FzDgmNDV/GCVRorPABdXLJZ/9wzzgZAlHjXjxDHGsg==}
    engines: {node: ^14.15.0 || ^16.10.0 || >=18.0.0}
    peerDependencies:
      node-notifier: ^8.0.1 || ^9.0.0 || ^10.0.0
    peerDependenciesMeta:
      node-notifier:
        optional: true

  '@jest/environment@29.7.0':
    resolution: {integrity: sha512-aQIfHDq33ExsN4jP1NWGXhxgQ/wixs60gDiKO+XVMd8Mn0NWPWgc34ZQDTb2jKaUWQ7MuwoitXAsN2XVXNMpAw==}
    engines: {node: ^14.15.0 || ^16.10.0 || >=18.0.0}

  '@jest/expect-utils@29.7.0':
    resolution: {integrity: sha512-GlsNBWiFQFCVi9QVSx7f5AgMeLxe9YCCs5PuP2O2LdjDAA8Jh9eX7lA1Jq/xdXw3Wb3hyvlFNfZIfcRetSzYcA==}
    engines: {node: ^14.15.0 || ^16.10.0 || >=18.0.0}

  '@jest/expect@29.7.0':
    resolution: {integrity: sha512-8uMeAMycttpva3P1lBHB8VciS9V0XAr3GymPpipdyQXbBcuhkLQOSe8E/p92RyAdToS6ZD1tFkX+CkhoECE0dQ==}
    engines: {node: ^14.15.0 || ^16.10.0 || >=18.0.0}

  '@jest/fake-timers@29.7.0':
    resolution: {integrity: sha512-q4DH1Ha4TTFPdxLsqDXK1d3+ioSL7yL5oCMJZgDYm6i+6CygW5E5xVr/D1HdsGxjt1ZWSfUAs9OxSB/BNelWrQ==}
    engines: {node: ^14.15.0 || ^16.10.0 || >=18.0.0}

  '@jest/globals@29.7.0':
    resolution: {integrity: sha512-mpiz3dutLbkW2MNFubUGUEVLkTGiqW6yLVTA+JbP6fI6J5iL9Y0Nlg8k95pcF8ctKwCS7WVxteBs29hhfAotzQ==}
    engines: {node: ^14.15.0 || ^16.10.0 || >=18.0.0}

  '@jest/reporters@29.7.0':
    resolution: {integrity: sha512-DApq0KJbJOEzAFYjHADNNxAE3KbhxQB1y5Kplb5Waqw6zVbuWatSnMjE5gs8FUgEPmNsnZA3NCWl9NG0ia04Pg==}
    engines: {node: ^14.15.0 || ^16.10.0 || >=18.0.0}
    peerDependencies:
      node-notifier: ^8.0.1 || ^9.0.0 || ^10.0.0
    peerDependenciesMeta:
      node-notifier:
        optional: true

  '@jest/schemas@29.6.3':
    resolution: {integrity: sha512-mo5j5X+jIZmJQveBKeS/clAueipV7KgiX1vMgCxam1RNYiqE1w62n0/tJJnHtjW8ZHcQco5gY85jA3mi0L+nSA==}
    engines: {node: ^14.15.0 || ^16.10.0 || >=18.0.0}

  '@jest/source-map@29.6.3':
    resolution: {integrity: sha512-MHjT95QuipcPrpLM+8JMSzFx6eHp5Bm+4XeFDJlwsvVBjmKNiIAvasGK2fxz2WbGRlnvqehFbh07MMa7n3YJnw==}
    engines: {node: ^14.15.0 || ^16.10.0 || >=18.0.0}

  '@jest/test-result@29.7.0':
    resolution: {integrity: sha512-Fdx+tv6x1zlkJPcWXmMDAG2HBnaR9XPSd5aDWQVsfrZmLVT3lU1cwyxLgRmXR9yrq4NBoEm9BMsfgFzTQAbJYA==}
    engines: {node: ^14.15.0 || ^16.10.0 || >=18.0.0}

  '@jest/test-sequencer@29.7.0':
    resolution: {integrity: sha512-GQwJ5WZVrKnOJuiYiAF52UNUJXgTZx1NHjFSEB0qEMmSZKAkdMoIzw/Cj6x6NF4AvV23AUqDpFzQkN/eYCYTxw==}
    engines: {node: ^14.15.0 || ^16.10.0 || >=18.0.0}

  '@jest/transform@29.7.0':
    resolution: {integrity: sha512-ok/BTPFzFKVMwO5eOHRrvnBVHdRy9IrsrW1GpMaQ9MCnilNLXQKmAX8s1YXDFaai9xJpac2ySzV0YeRRECr2Vw==}
    engines: {node: ^14.15.0 || ^16.10.0 || >=18.0.0}

  '@jest/types@29.6.3':
    resolution: {integrity: sha512-u3UPsIilWKOM3F9CXtrG8LEJmNxwoCQC/XVj4IKYXvvpx7QIi/Kg1LI5uDmDpKlac62NUtX7eLjRh+jVZcLOzw==}
    engines: {node: ^14.15.0 || ^16.10.0 || >=18.0.0}

  '@joyid/ckb@1.0.1':
    resolution: {integrity: sha512-pKAJouigChqcwKgtLw4RNOwi+nBh3NVjpU+qZd+uu3wmoTpivnSRLbJH8/SlkgQcWn2aJ+mDJchR8GpQYh5H6Q==}

  '@joyid/common@0.2.0':
    resolution: {integrity: sha512-WBZtgdEccWxjiGHIoDgRFIbnC42ZvmfvFRCTxmx9D4BLvtiFdhAa+g70lUmiHwO28GjgHIHgzHRGNRdLuk81xw==}

  '@jridgewell/gen-mapping@0.3.5':
    resolution: {integrity: sha512-IzL8ZoEDIBRWEzlCcRhOaCupYyN5gdIK+Q6fbFdPDg6HqX6jpkItn7DFIpW9LQzXG6Df9sA7+OKnq0qlz/GaQg==}
    engines: {node: '>=6.0.0'}

  '@jridgewell/resolve-uri@3.1.2':
    resolution: {integrity: sha512-bRISgCIjP20/tbWSPWMEi54QVPRZExkuD9lJL+UIxUKtwVJA8wW1Trb1jMs1RFXo1CBTNZ/5hpC9QvmKWdopKw==}
    engines: {node: '>=6.0.0'}

  '@jridgewell/set-array@1.2.1':
    resolution: {integrity: sha512-R8gLRTZeyp03ymzP/6Lil/28tGeGEzhx1q2k703KGWRAI1VdvPIXdG70VJc2pAMw3NA6JKL5hhFu1sJX0Mnn/A==}
    engines: {node: '>=6.0.0'}

  '@jridgewell/source-map@0.3.6':
    resolution: {integrity: sha512-1ZJTZebgqllO79ue2bm3rIGud/bOe0pP5BjSRCRxxYkEZS8STV7zN84UBbiYu7jy+eCKSnVIUgoWWE/tt+shMQ==}

  '@jridgewell/sourcemap-codec@1.4.15':
    resolution: {integrity: sha512-eF2rxCRulEKXHTRiDrDy6erMYWqNw4LPdQ8UQA4huuxaQsVeRPFl2oM8oDGxMFhJUWZf9McpLtJasDDZb/Bpeg==}

  '@jridgewell/trace-mapping@0.3.25':
    resolution: {integrity: sha512-vNk6aEwybGtawWmy/PzwnGDOjCkLWSD2wqvjGGAgOAwCGWySYXfYoxt00IJkTF+8Lb57DwOb3Aa0o9CApepiYQ==}

  '@jridgewell/trace-mapping@0.3.9':
    resolution: {integrity: sha512-3Belt6tdc8bPgAtbcmdtNJlirVoTmEb5e2gC94PnkwEW9jI6CAHUeoG85tjWP5WquqfavoMtMwiG4P926ZKKuQ==}

  '@lit-labs/ssr-dom-shim@1.2.0':
    resolution: {integrity: sha512-yWJKmpGE6lUURKAaIltoPIE/wrbY3TEkqQt+X0m+7fQNnAv0keydnYvbiJFP1PnMhizmIWRWOG5KLhYyc/xl+g==}

  '@lit/react@1.0.5':
    resolution: {integrity: sha512-RSHhrcuSMa4vzhqiTenzXvtQ6QDq3hSPsnHHO3jaPmmvVFeoNNm4DHoQ0zLdKAUvY3wP3tTENSUf7xpyVfrDEA==}
    peerDependencies:
      '@types/react': 17 || 18

  '@lit/reactive-element@2.0.4':
    resolution: {integrity: sha512-GFn91inaUa2oHLak8awSIigYz0cU0Payr1rcFsrkf5OJ5eSPxElyZfKh0f2p9FsTiZWXQdWGJeXZICEfXXYSXQ==}

  '@ljharb/through@2.3.13':
    resolution: {integrity: sha512-/gKJun8NNiWGZJkGzI/Ragc53cOdcLNdzjLaIa+GEjguQs0ulsurx8WN0jijdK9yPqDvziX995sMRLyLt1uZMQ==}
    engines: {node: '>= 0.4'}

  '@lukeed/csprng@1.1.0':
    resolution: {integrity: sha512-Z7C/xXCiGWsg0KuKsHTKJxbWhpI3Vs5GwLfOean7MGyVFGqdRgBbAjOCh6u4bbjPc/8MJ2pZmK/0DLdCbivLDA==}
    engines: {node: '>=8'}

  '@manypkg/find-root@1.1.0':
    resolution: {integrity: sha512-mki5uBvhHzO8kYYix/WRy2WX8S3B5wdVSc9D6KcU5lQNglP2yt58/VfLuAK49glRXChosY8ap2oJ1qgma3GUVA==}

  '@manypkg/get-packages@1.1.3':
    resolution: {integrity: sha512-fo+QhuU3qE/2TQMQmbVMqaQ6EWbMhi4ABWP+O4AM1NqPBuy0OrApV5LO6BrrgnhtAHS2NH6RrVk9OL181tTi8A==}

  '@material/material-color-utilities@0.2.7':
    resolution: {integrity: sha512-0FCeqG6WvK4/Cc06F/xXMd/pv4FeisI0c1tUpBbfhA2n9Y8eZEv4Karjbmf2ZqQCPUWMrGp8A571tCjizxoTiQ==}

  '@nervosnetwork/ckb-sdk-utils@0.109.3':
    resolution: {integrity: sha512-sV3WXlZmd765qtFsXpwl0Bl3hOgGev15Og810acO6iC0cVHEVvv/Uiabd8a2xkqyfziRDI0tfWC0DewOJB28rg==}

  '@nervosnetwork/ckb-types@0.109.3':
    resolution: {integrity: sha512-i9EVTXCT0bTLpAQXAoF5zHGLWYCXNE5AP4Zl0Niwl3ZplaVAZHNU6ygsh2O3EGmCFv5qlkoY2DuLmsjysEaNLA==}

  '@nestjs/cli@10.4.2':
    resolution: {integrity: sha512-fQexIfLHfp6GUgX+CO4fOg+AEwV5ox/LHotQhyZi9wXUQDyIqS0NTTbumr//62EcX35qV4nU0359nYnuEdzG+A==}
    engines: {node: '>= 16.14'}
    hasBin: true
    peerDependencies:
      '@swc/cli': ^0.1.62 || ^0.3.0 || ^0.4.0
      '@swc/core': ^1.3.62
    peerDependenciesMeta:
      '@swc/cli':
        optional: true
      '@swc/core':
        optional: true

  '@nestjs/common@10.3.10':
    resolution: {integrity: sha512-H8k0jZtxk1IdtErGDmxFRy0PfcOAUg41Prrqpx76DQusGGJjsaovs1zjXVD1rZWaVYchfT1uczJ6L4Kio10VNg==}
    peerDependencies:
      class-transformer: '*'
      class-validator: '*'
      reflect-metadata: ^0.1.12 || ^0.2.0
      rxjs: ^7.1.0
    peerDependenciesMeta:
      class-transformer:
        optional: true
      class-validator:
        optional: true

  '@nestjs/config@3.2.3':
    resolution: {integrity: sha512-p6yv/CvoBewJ72mBq4NXgOAi2rSQNWx3a+IMJLVKS2uiwFCOQQuiIatGwq6MRjXV3Jr+B41iUO8FIf4xBrZ4/w==}
    peerDependencies:
      '@nestjs/common': ^8.0.0 || ^9.0.0 || ^10.0.0
      rxjs: ^7.1.0

  '@nestjs/core@10.3.10':
    resolution: {integrity: sha512-ZbQ4jovQyzHtCGCrzK5NdtW1SYO2fHSsgSY1+/9WdruYCUra+JDkWEXgZ4M3Hv480Dl3OXehAmY1wCOojeMyMQ==}
    peerDependencies:
      '@nestjs/common': ^10.0.0
      '@nestjs/microservices': ^10.0.0
      '@nestjs/platform-express': ^10.0.0
      '@nestjs/websockets': ^10.0.0
      reflect-metadata: ^0.1.12 || ^0.2.0
      rxjs: ^7.1.0
    peerDependenciesMeta:
      '@nestjs/microservices':
        optional: true
      '@nestjs/platform-express':
        optional: true
      '@nestjs/websockets':
        optional: true

  '@nestjs/platform-express@10.3.10':
    resolution: {integrity: sha512-wK2ow3CZI2KFqWeEpPmoR300OB6BcBLxARV1EiClJLCj4S1mZsoCmS0YWgpk3j1j6mo0SI8vNLi/cC2iZPEPQA==}
    peerDependencies:
      '@nestjs/common': ^10.0.0
      '@nestjs/core': ^10.0.0

  '@nestjs/schematics@10.1.3':
    resolution: {integrity: sha512-aLJ4Nl/K/u6ZlgLa0NjKw5CuBOIgc6vudF42QvmGueu5FaMGM6IJrAuEvB5T2kr0PAfVwYmDFBBHCWdYhTw4Tg==}
    peerDependencies:
      typescript: '>=4.8.2'

  '@nestjs/testing@10.3.10':
    resolution: {integrity: sha512-i3HAtVQJijxNxJq1k39aelyJlyEIBRONys7IipH/4r8W0J+M1V+y5EKDOyi4j1SdNSb/vmNyWpZ2/ewZjl3kRA==}
    peerDependencies:
      '@nestjs/common': ^10.0.0
      '@nestjs/core': ^10.0.0
      '@nestjs/microservices': ^10.0.0
      '@nestjs/platform-express': ^10.0.0
    peerDependenciesMeta:
      '@nestjs/microservices':
        optional: true
      '@nestjs/platform-express':
        optional: true

  '@next/env@14.2.2':
    resolution: {integrity: sha512-sk72qRfM1Q90XZWYRoJKu/UWlTgihrASiYw/scb15u+tyzcze3bOuJ/UV6TBOQEeUaxOkRqGeuGUdiiuxc5oqw==}

  '@next/eslint-plugin-next@14.2.2':
    resolution: {integrity: sha512-q+Ec2648JtBpKiu/FSJm8HAsFXlNvioHeBCbTP12T1SGcHYwhqHULSfQgFkPgHDu3kzNp2Kem4J54bK4rPQ5SQ==}

  '@next/swc-darwin-arm64@14.2.2':
    resolution: {integrity: sha512-3iPgMhzbalizGwHNFUcGnDhFPSgVBHQ8aqSTAMxB5BvJG0oYrDf1WOJZlbXBgunOEj/8KMVbejEur/FpvFsgFQ==}
    engines: {node: '>= 10'}
    cpu: [arm64]
    os: [darwin]

  '@next/swc-darwin-x64@14.2.2':
    resolution: {integrity: sha512-x7Afi/jt0ZBRUZHTi49yyej4o8znfIMHO4RvThuoc0P+uli8Jd99y5GKjxoYunPKsXL09xBXEM1+OQy2xEL0Ag==}
    engines: {node: '>= 10'}
    cpu: [x64]
    os: [darwin]

  '@next/swc-linux-arm64-gnu@14.2.2':
    resolution: {integrity: sha512-zbfPtkk7L41ODMJwSp5VbmPozPmMMQrzAc0HAUomVeVIIwlDGs/UCqLJvLNDt4jpWgc21SjjyIn762lNGrMaUA==}
    engines: {node: '>= 10'}
    cpu: [arm64]
    os: [linux]

  '@next/swc-linux-arm64-musl@14.2.2':
    resolution: {integrity: sha512-wPbS3pI/JU16rm3XdLvvTmlsmm1nd+sBa2ohXgBZcShX4TgOjD4R+RqHKlI1cjo/jDZKXt6OxmcU0Iys0OC/yg==}
    engines: {node: '>= 10'}
    cpu: [arm64]
    os: [linux]

  '@next/swc-linux-x64-gnu@14.2.2':
    resolution: {integrity: sha512-NqWOHqqq8iC9tuHvZxjQ2tX+jWy2X9y8NX2mcB4sj2bIccuCxbIZrU/ThFPZZPauygajZuVQ6zediejQHwZHwQ==}
    engines: {node: '>= 10'}
    cpu: [x64]
    os: [linux]

  '@next/swc-linux-x64-musl@14.2.2':
    resolution: {integrity: sha512-lGepHhwb9sGhCcU7999+iK1ZZT+6rrIoVg40MP7DZski9GIZP80wORSbt5kJzh9v2x2ev2lxC6VgwMQT0PcgTA==}
    engines: {node: '>= 10'}
    cpu: [x64]
    os: [linux]

  '@next/swc-win32-arm64-msvc@14.2.2':
    resolution: {integrity: sha512-TZSh/48SfcLEQ4rD25VVn2kdIgUWmMflRX3OiyPwGNXn3NiyPqhqei/BaqCYXViIQ+6QsG9R0C8LftMqy8JPMA==}
    engines: {node: '>= 10'}
    cpu: [arm64]
    os: [win32]

  '@next/swc-win32-ia32-msvc@14.2.2':
    resolution: {integrity: sha512-M0tBVNMEBJN2ZNQWlcekMn6pvLria7Sa2Fai5znm7CCJz4pP3lrvlSxhKdkCerk0D9E0bqx5yAo3o2Q7RrD4gA==}
    engines: {node: '>= 10'}
    cpu: [ia32]
    os: [win32]

  '@next/swc-win32-x64-msvc@14.2.2':
    resolution: {integrity: sha512-a/20E/wtTJZ3Ykv3f/8F0l7TtgQa2LWHU2oNB9bsu0VjqGuGGHmm/q6waoUNQYTVPYrrlxxaHjJcDV6aiSTt/w==}
    engines: {node: '>= 10'}
    cpu: [x64]
    os: [win32]

  '@noble/ciphers@0.5.3':
    resolution: {integrity: sha512-B0+6IIHiqEs3BPMT0hcRmHvEj2QHOLu+uwt+tqDDeVd0oyVzh7BPrDcPjRnV1PV/5LaknXJJQvOuRGR0zQJz+w==}

  '@noble/curves@1.2.0':
    resolution: {integrity: sha512-oYclrNgRaM9SsBUBVbb8M6DTV7ZHRTKugureoYEncY5c65HOmRzvSiTE3y5CYaPYJA/GVkrhXEoF0M3Ya9PMnw==}

  '@noble/curves@1.4.2':
    resolution: {integrity: sha512-TavHr8qycMChk8UwMld0ZDRvatedkzWfH8IiaeGCfymOP5i0hSCozz9vHOL0nkwk7HRMlFnAiKpS2jrUmSybcw==}

  '@noble/hashes@1.3.2':
    resolution: {integrity: sha512-MVC8EAQp7MvEcm30KWENFjgR+Mkmf+D189XJTkFIlwohU5hcBbn1ZkKq7KVTi2Hme3PMGF390DaL52beVrIihQ==}
    engines: {node: '>= 16'}

  '@noble/hashes@1.4.0':
    resolution: {integrity: sha512-V1JJ1WTRUqHHrOSh597hURcMqVKVGL/ea3kv0gSnEdsEZ0/+VyPghM1lMNGc00z7CIQorSvbKpuJkxvuHbvdbg==}
    engines: {node: '>= 16'}

  '@nodelib/fs.scandir@2.1.5':
    resolution: {integrity: sha512-vq24Bq3ym5HEQm2NKCr3yXDwjc7vTsEThRDnkp2DK9p1uqLR+DHurm/NOTo0KG7HYHU7eppKZj3MyqYuMBf62g==}
    engines: {node: '>= 8'}

  '@nodelib/fs.stat@2.0.5':
    resolution: {integrity: sha512-RkhPPp2zrqDAQA/2jNhnztcPAlv64XdhIp7a7454A5ovI7Bukxgt7MX7udwAu3zg1DcpPU0rz3VV1SeaqvY4+A==}
    engines: {node: '>= 8'}

  '@nodelib/fs.walk@1.2.8':
    resolution: {integrity: sha512-oGB+UxlgWcgQkgwo8GcEGwemoTFt3FIO9ababBmaGwXIoBKZ+GTy0pP185beGg7Llih/NSHSV2XAs1lnznocSg==}
    engines: {node: '>= 8'}

  '@nuxtjs/opencollective@0.3.2':
    resolution: {integrity: sha512-um0xL3fO7Mf4fDxcqx9KryrB7zgRM5JSlvGN5AGkP6JLM5XEKyjeAiPbNxdXVXQ16isuAhYpvP88NgL2BGd6aA==}
    engines: {node: '>=8.0.0', npm: '>=5.0.0'}
    hasBin: true

  '@pkgjs/parseargs@0.11.0':
    resolution: {integrity: sha512-+1VkjdD0QBLPodGrJUeqarH8VAIvQODIbwh9XpP5Syisf7YoQgsJKPNFoqqLQlu+VQ/tVSshMR6loPMn8U+dPg==}
    engines: {node: '>=14'}

  '@pkgr/core@0.1.1':
    resolution: {integrity: sha512-cq8o4cWH0ibXh9VGi5P20Tu9XF/0fFXl9EUinr9QfTM7a7p0oTA4iJRCQWppXR1Pg8dSM0UCItCkPwsk9qWWYA==}
    engines: {node: ^12.20.0 || ^14.18.0 || >=16.0.0}

  '@rushstack/eslint-patch@1.10.2':
    resolution: {integrity: sha512-hw437iINopmQuxWPSUEvqE56NCPsiU8N4AYtfHmJFckclktzK9YQJieD3XkDCDH4OjL+C7zgPUh73R/nrcHrqw==}

  '@scure/base@1.1.7':
    resolution: {integrity: sha512-PPNYBslrLNNUQ/Yad37MHYsNQtK67EhWb6WtSvNLLPo7SdVZgkUjD6Dg+5On7zNwmskf8OX7I7Nx5oN+MIWE0g==}

  '@scure/bip32@1.4.0':
    resolution: {integrity: sha512-sVUpc0Vq3tXCkDGYVWGIZTRfnvu8LoTDaev7vbwh0omSvVORONr960MQWdKqJDCReIEmTj3PAr73O3aoxz7OPg==}

  '@scure/bip39@1.3.0':
    resolution: {integrity: sha512-disdg7gHuTDZtY+ZdkmLpPCk7fxZSu3gBiEGuoC1XYxv9cGx3Z6cpTggCgW6odSOOIXCiDjuGejW+aJKCY/pIQ==}

  '@shikijs/core@1.14.1':
    resolution: {integrity: sha512-KyHIIpKNaT20FtFPFjCQB5WVSTpLR/n+jQXhWHWVUMm9MaOaG9BGOG0MSyt7yA4+Lm+4c9rTc03tt3nYzeYSfw==}

  '@sinclair/typebox@0.27.8':
    resolution: {integrity: sha512-+Fj43pSMwJs4KRrH/938Uf+uAELIgVBmQzg/q1YG10djyfA3TnrU8N8XzqCh/okZdszqBQTZf96idMfE5lnwTA==}

  '@sinonjs/commons@3.0.1':
    resolution: {integrity: sha512-K3mCHKQ9sVh8o1C9cxkwxaOmXoAMlDxC1mYyHrjqOWEcBjYr76t96zL2zlj5dUGZ3HSw240X1qgH3Mjf1yJWpQ==}

  '@sinonjs/fake-timers@10.3.0':
    resolution: {integrity: sha512-V4BG07kuYSUkTCSBHG8G8TNhM+F19jXFWnQtzj+we8DrkpSBCee9Z3Ms8yiGer/dlmhe35/Xdgyo3/0rQKg7YA==}

  '@spore-sdk/core@0.2.1':
    resolution: {integrity: sha512-mNUxoQu4h6H4DIEwBxUzntFf6HFG5xXOsSwnN9jF0+oL+fIjOTNt4erwZeeJo1H7H6AS4S9OkDFikykYVIzZSg==}
    peerDependencies:
      '@ckb-lumos/lumos': 0.22.0-next.5
      lodash: ^4.17.21

  '@swc/counter@0.1.3':
    resolution: {integrity: sha512-e2BR4lsJkkRlKZ/qCHPw9ZaSxc0MVUd7gtbtaB7aMvHeJVYe8sOB8DBZkP2DtISHGSku9sCK6T6cnY0CtXrOCQ==}

  '@swc/helpers@0.5.5':
    resolution: {integrity: sha512-KGYxvIOXcceOAbEk4bi/dVLEK9z8sZ0uBB3Il5b1rhfClSpcX0yfRO0KmTkqR2cnQDymwLB+25ZyMzICg/cm/A==}

  '@tanstack/react-virtual@3.4.0':
    resolution: {integrity: sha512-GZN4xn/Tg5w7gvYeVcMVCeL4pEyUhvg+Cp6KX2Z01C4FRNxIWMgIQ9ibgMarNQfo+gt0PVLcEER4A9sNv/jlow==}
    peerDependencies:
      react: ^16.8.0 || ^17.0.0 || ^18.0.0
      react-dom: ^16.8.0 || ^17.0.0 || ^18.0.0

  '@tanstack/virtual-core@3.4.0':
    resolution: {integrity: sha512-75jXqXxqq5M5Veb9KP1STi8kA5u408uOOAefk2ftHDGCpUk3RP6zX++QqfbmHJTBiU72NQ+ghgCZVts/Wocz8Q==}

  '@tsconfig/node10@1.0.11':
    resolution: {integrity: sha512-DcRjDCujK/kCk/cUe8Xz8ZSpm8mS3mNNpta+jGCA6USEDfktlNvm1+IuZ9eTcDbNk41BHwpHHeW+N1lKCz4zOw==}

  '@tsconfig/node12@1.0.11':
    resolution: {integrity: sha512-cqefuRsh12pWyGsIoBKJA9luFu3mRxCA+ORZvA4ktLSzIuCUtWVxGIuXigEwO5/ywWFMZ2QEGKWvkZG1zDMTag==}

  '@tsconfig/node14@1.0.3':
    resolution: {integrity: sha512-ysT8mhdixWK6Hw3i1V2AeRqZ5WfXg1G43mqoYlM2nc6388Fq5jcXyr5mRsqViLx/GJYdoL0bfXD8nmF+Zn/Iow==}

  '@tsconfig/node16@1.0.4':
    resolution: {integrity: sha512-vxhUy4J8lyeyinH7Azl1pdd43GJhZH/tP2weN8TntQblOY+A0XbT8DJk1/oCPuOOyg/Ja757rG0CgHcWC8OfMA==}

  '@types/babel__core@7.20.5':
    resolution: {integrity: sha512-qoQprZvz5wQFJwMDqeseRXWv3rqMvhgpbXFfVyWhbx9X47POIA6i/+dXefEmZKoAgOaTdaIgNSMqMIU61yRyzA==}

  '@types/babel__generator@7.6.8':
    resolution: {integrity: sha512-ASsj+tpEDsEiFr1arWrlN6V3mdfjRMZt6LtK/Vp/kreFLnr5QH5+DhvD5nINYZXzwJvXeGq+05iUXcAzVrqWtw==}

  '@types/babel__template@7.4.4':
    resolution: {integrity: sha512-h/NUaSyG5EyxBIp8YRxo4RMe2/qQgvyowRwVMzhYhBCONbW8PUsg4lkFMrhgZhUe5z3L3MiLDuvyJ/CaPa2A8A==}

  '@types/babel__traverse@7.20.6':
    resolution: {integrity: sha512-r1bzfrm0tomOI8g1SzvCaQHo6Lcv6zu0EA+W2kHrt8dyrHQxGzBBL4kdkzIS+jBMV+EYcMAEAqXqYaLJq5rOZg==}

  '@types/blake2b@2.1.3':
    resolution: {integrity: sha512-MFCdX0MNxFBP/xEILO5Td0kv6nI7+Q2iRWZbTL/yzH2/eDVZS5Wd1LHdsmXClvsCyzqaZfHFzZaN6BUeUCfSDA==}

  '@types/body-parser@1.19.5':
    resolution: {integrity: sha512-fB3Zu92ucau0iQ0JMCFQE7b/dv8Ot07NI3KaZIkIUNXq82k4eBAqUaneXfleGY9JWskeS9y+u0nXMyspcuQrCg==}

  '@types/connect@3.4.38':
    resolution: {integrity: sha512-K6uROf1LD88uDQqJCktA4yzL1YYAK6NgfsI0v/mTgyPKWsX1CnJ0XPSDhViejru1GcRkLWb8RlzFYJRqGUbaug==}

  '@types/cookiejar@2.1.5':
    resolution: {integrity: sha512-he+DHOWReW0nghN24E1WUqM0efK4kI9oTqDm6XmK8ZPe2djZ90BSNdGnIyCLzCPw7/pogPlGbzI2wHGGmi4O/Q==}

  '@types/deep-freeze-strict@1.1.2':
    resolution: {integrity: sha512-VvMETBojHvhX4f+ocYTySQlXMZfxKV3Jyb7iCWlWaC+exbedkv6Iv2bZZqI736qXjVguH6IH7bzwMBMfTT+zuQ==}

  '@types/eslint-scope@3.7.7':
    resolution: {integrity: sha512-MzMFlSLBqNF2gcHWO0G1vP/YQyfvrxZ0bF+u7mzUdZ1/xK4A4sru+nraZz5i3iEIk1l1uyicaDVTB4QbbEkAYg==}

  '@types/eslint@9.6.0':
    resolution: {integrity: sha512-gi6WQJ7cHRgZxtkQEoyHMppPjq9Kxo5Tjn2prSKDSmZrCz8TZ3jSRCeTJm+WoM+oB0WG37bRqLzaaU3q7JypGg==}

  '@types/estree@1.0.5':
    resolution: {integrity: sha512-/kYRxGDLWzHOB7q+wtSUQlFrtcdUccpfy+X+9iMBpHK8QLLhx2wIPYuS5DYtR9Wa/YlZAbIovy7qVdB1Aq6Lyw==}

  '@types/express-serve-static-core@4.19.5':
    resolution: {integrity: sha512-y6W03tvrACO72aijJ5uF02FRq5cgDR9lUxddQ8vyF+GvmjJQqbzDcJngEjURc+ZsG31VI3hODNZJ2URj86pzmg==}

  '@types/express@4.17.21':
    resolution: {integrity: sha512-ejlPM315qwLpaQlQDTjPdsUFSc6ZsP4AN6AlWnogPjQ7CVi7PYF3YVz+CY3jE2pwYf7E/7HlDAN0rV2GxTG0HQ==}

  '@types/graceful-fs@4.1.9':
    resolution: {integrity: sha512-olP3sd1qOEe5dXTSaFvQG+02VdRXcdytWLAZsAq1PecU8uqQAhkrnbli7DagjtXKW/Bl7YJbUsa8MPcuc8LHEQ==}

  '@types/hast@3.0.4':
    resolution: {integrity: sha512-WPs+bbQw5aCj+x6laNGWLH3wviHtoCv/P3+otBhbOhJgG8qtpdAMlTCxLtsTWA7LH1Oh/bFCHsBn0TPS5m30EQ==}

  '@types/http-errors@2.0.4':
    resolution: {integrity: sha512-D0CFMMtydbJAegzOyHjtiKPLlvnm3iTZyZRSZoLq2mRhDdmLfIWOCYPfQJ4cu2erKghU++QvjcUjp/5h7hESpA==}

  '@types/istanbul-lib-coverage@2.0.6':
    resolution: {integrity: sha512-2QF/t/auWm0lsy8XtKVPG19v3sSOQlJe/YHZgfjb/KBBHOGSV+J2q/S671rcq9uTBrLAXmZpqJiaQbMT+zNU1w==}

  '@types/istanbul-lib-report@3.0.3':
    resolution: {integrity: sha512-NQn7AHQnk/RSLOxrBbGyJM/aVQ+pjj5HCgasFxc0K/KhoATfQ/47AyUl15I2yBUpihjmas+a+VJBOqecrFH+uA==}

  '@types/istanbul-reports@3.0.4':
    resolution: {integrity: sha512-pk2B1NWalF9toCRu6gjBzR69syFjP4Od8WRAX+0mmf9lAjCRicLOWc+ZrxZHx/0XRjotgkF9t6iaMJ+aXcOdZQ==}

  '@types/jest@29.5.12':
    resolution: {integrity: sha512-eDC8bTvT/QhYdxJAulQikueigY5AsdBRH2yDKW3yveW7svY3+DzN84/2NUgkw10RTiJbWqZrTtoGVdYlvFJdLw==}

  '@types/js-yaml@4.0.9':
    resolution: {integrity: sha512-k4MGaQl5TGo/iipqb2UDG2UwjXziSWkh0uysQelTlJpX1qGlpUZYm8PnO4DxG1qBomtJUdYJ6qR6xdIah10JLg==}

  '@types/json-schema@7.0.15':
    resolution: {integrity: sha512-5+fP8P8MFNC+AyZCDxrB2pkZFPGzqQWUzpSeuuVLvm8VMcorNYavBqoFcxK8bQz4Qsbn4oUEEem4wDLfcysGHA==}

  '@types/json5@0.0.29':
    resolution: {integrity: sha512-dRLjCWHYg4oaA77cxO64oO+7JwCwnIzkZPdrrC71jQmQtlhM556pwKo5bUzqvZndkVbeFLIIi+9TC40JNF5hNQ==}

  '@types/lodash.isequal@4.5.8':
    resolution: {integrity: sha512-uput6pg4E/tj2LGxCZo9+y27JNyB2OZuuI/T5F+ylVDYuqICLG2/ktjxx0v6GvVntAf8TvEzeQLcV0ffRirXuA==}

  '@types/lodash@4.17.0':
    resolution: {integrity: sha512-t7dhREVv6dbNj0q17X12j7yDG4bD/DHYX7o5/DbDxobP0HnGPgpRz2Ej77aL7TZT3DSw13fqUTj8J4mMnqa7WA==}

  '@types/methods@1.1.4':
    resolution: {integrity: sha512-ymXWVrDiCxTBE3+RIrrP533E70eA+9qu7zdWoHuOmGujkYtzf4HQF96b8nwHLqhuf4ykX61IGRIB38CC6/sImQ==}

  '@types/mime@1.3.5':
    resolution: {integrity: sha512-/pyBZWSLD2n0dcHE3hq8s8ZvcETHtEuF+3E7XVt0Ig2nvsVQXdghHVcEkIWjy9A0wKfTn97a/PSDYohKIlnP/w==}

  '@types/node@12.20.55':
    resolution: {integrity: sha512-J8xLz7q2OFulZ2cyGTLE1TbbZcjpno7FaN6zdJNrgAdrJ+DZzh/uFR6YrTb4C+nXakvud8Q4+rbhoIWlYQbUFQ==}

  '@types/node@18.15.13':
    resolution: {integrity: sha512-N+0kuo9KgrUQ1Sn/ifDXsvg0TTleP7rIy4zOBGECxAljqvqfqpTfzx0Q1NUedOixRMBfe2Whhb056a42cWs26Q==}

  '@types/node@20.12.7':
    resolution: {integrity: sha512-wq0cICSkRLVaf3UGLMGItu/PtdY7oaXaI/RVU+xliKVOtRna3PRY57ZDfztpDL0n11vfymMUnXv8QwYCO7L1wg==}

  '@types/prop-types@15.7.12':
    resolution: {integrity: sha512-5zvhXYtRNRluoE/jAp4GVsSduVUzNWKkOZrCDBWYtE7biZywwdC2AcEzg+cSMLFRfVgeAFqpfNabiPjxFddV1Q==}

  '@types/qs@6.9.15':
    resolution: {integrity: sha512-uXHQKES6DQKKCLh441Xv/dwxOq1TVS3JPUMlEqoEglvlhR6Mxnlew/Xq/LRVHpLyk7iK3zODe1qYHIMltO7XGg==}

  '@types/range-parser@1.2.7':
    resolution: {integrity: sha512-hKormJbkJqzQGhziax5PItDUTMAM9uE2XXQmM37dyd4hVM+5aVl7oVxMVUiVQn2oCQFN/LKCZdvSM0pFRqbSmQ==}

  '@types/react-dom@18.2.25':
    resolution: {integrity: sha512-o/V48vf4MQh7juIKZU2QGDfli6p1+OOi5oXx36Hffpc9adsHeXjVp8rHuPkjd8VT8sOJ2Zp05HR7CdpGTIUFUA==}

  '@types/react@18.2.79':
    resolution: {integrity: sha512-RwGAGXPl9kSXwdNTafkOEuFrTBD5SA2B3iEB96xi8+xu5ddUa/cpvyVCSNn+asgLCTHkb5ZxN8gbuibYJi4s1w==}

  '@types/semver@7.5.8':
    resolution: {integrity: sha512-I8EUhyrgfLrcTkzV3TSsGyl1tSuPrEDzr0yd5m90UgNxQkyDXULk3b6MlQqTCpZpNtWe1K0hzclnZkTcLBe2UQ==}

  '@types/send@0.17.4':
    resolution: {integrity: sha512-x2EM6TJOybec7c52BX0ZspPodMsQUd5L6PRwOunVyVUhXiBSKf3AezDL8Dgvgt5o0UfKNfuA0eMLr2wLT4AiBA==}

  '@types/serve-static@1.15.7':
    resolution: {integrity: sha512-W8Ym+h8nhuRwaKPaDw34QUkwsGi6Rc4yYqvKFo5rm2FUEhCFbzVWrxXUxuKK8TASjWsysJY0nsmNCGhCOIsrOw==}

  '@types/stack-utils@2.0.3':
    resolution: {integrity: sha512-9aEbYZ3TbYMznPdcdr3SmIrLXwC/AKZXQeCf9Pgao5CKb8CyHuEX5jzWPTkvregvhRJHcpRO6BFoGW9ycaOkYw==}

  '@types/superagent@8.1.8':
    resolution: {integrity: sha512-nTqHJ2OTa7PFEpLahzSEEeFeqbMpmcN7OeayiOc7v+xk+/vyTKljRe+o4MPqSnPeRCMvtxuLG+5QqluUVQJOnA==}

  '@types/supertest@6.0.2':
    resolution: {integrity: sha512-137ypx2lk/wTQbW6An6safu9hXmajAifU/s7szAHLN/FeIm5w7yR0Wkl9fdJMRSHwOn4HLAI0DaB2TOORuhPDg==}

  '@types/trusted-types@2.0.7':
    resolution: {integrity: sha512-ScaPdn1dQczgbl0QFTeTOmVHFULt394XJgOQNoyVhZ6r2vLnMLJfBPd53SB52T/3G36VI1/g2MZaX0cwDuXsfw==}

  '@types/unist@3.0.3':
    resolution: {integrity: sha512-ko/gIFJRv177XgZsZcBwnqJN5x/Gien8qNOn0D5bQU/zAzVf9Zt3BlcUiLqhV9y4ARk0GbT3tnUiPNgnTXzc/Q==}

  '@types/validator@13.12.0':
    resolution: {integrity: sha512-nH45Lk7oPIJ1RVOF6JgFI6Dy0QpHEzq4QecZhvguxYPDwT8c93prCMqAtiIttm39voZ+DDR+qkNnMpJmMBRqag==}

  '@types/yargs-parser@21.0.3':
    resolution: {integrity: sha512-I4q9QU9MQv4oEOz4tAHJtNz1cwuLxn2F3xcc2iV5WdqLPpUnj30aUuxt1mAxYTG+oe8CZMV/+6rU4S4gRDzqtQ==}

  '@types/yargs@17.0.32':
    resolution: {integrity: sha512-xQ67Yc/laOG5uMfX/093MRlGGCIBzZMarVa+gfNKJxWAIgykYpVGkBdbqEzGDDfCrVUj6Hiff4mTZ5BA6TmAog==}

  '@typescript-eslint/eslint-plugin@7.7.0':
    resolution: {integrity: sha512-GJWR0YnfrKnsRoluVO3PRb9r5aMZriiMMM/RHj5nnTrBy1/wIgk76XCtCKcnXGjpZQJQRFtGV9/0JJ6n30uwpQ==}
    engines: {node: ^18.18.0 || >=20.0.0}
    peerDependencies:
      '@typescript-eslint/parser': ^7.0.0
      eslint: ^8.56.0
      typescript: '*'
    peerDependenciesMeta:
      typescript:
        optional: true

  '@typescript-eslint/parser@7.2.0':
    resolution: {integrity: sha512-5FKsVcHTk6TafQKQbuIVkXq58Fnbkd2wDL4LB7AURN7RUOu1utVP+G8+6u3ZhEroW3DF6hyo3ZEXxgKgp4KeCg==}
    engines: {node: ^16.0.0 || >=18.0.0}
    peerDependencies:
      eslint: ^8.56.0
      typescript: '*'
    peerDependenciesMeta:
      typescript:
        optional: true

  '@typescript-eslint/parser@7.7.0':
    resolution: {integrity: sha512-fNcDm3wSwVM8QYL4HKVBggdIPAy9Q41vcvC/GtDobw3c4ndVT3K6cqudUmjHPw8EAp4ufax0o58/xvWaP2FmTg==}
    engines: {node: ^18.18.0 || >=20.0.0}
    peerDependencies:
      eslint: ^8.56.0
      typescript: '*'
    peerDependenciesMeta:
      typescript:
        optional: true

  '@typescript-eslint/scope-manager@7.2.0':
    resolution: {integrity: sha512-Qh976RbQM/fYtjx9hs4XkayYujB/aPwglw2choHmf3zBjB4qOywWSdt9+KLRdHubGcoSwBnXUH2sR3hkyaERRg==}
    engines: {node: ^16.0.0 || >=18.0.0}

  '@typescript-eslint/scope-manager@7.7.0':
    resolution: {integrity: sha512-/8INDn0YLInbe9Wt7dK4cXLDYp0fNHP5xKLHvZl3mOT5X17rK/YShXaiNmorl+/U4VKCVIjJnx4Ri5b0y+HClw==}
    engines: {node: ^18.18.0 || >=20.0.0}

  '@typescript-eslint/type-utils@7.7.0':
    resolution: {integrity: sha512-bOp3ejoRYrhAlnT/bozNQi3nio9tIgv3U5C0mVDdZC7cpcQEDZXvq8inrHYghLVwuNABRqrMW5tzAv88Vy77Sg==}
    engines: {node: ^18.18.0 || >=20.0.0}
    peerDependencies:
      eslint: ^8.56.0
      typescript: '*'
    peerDependenciesMeta:
      typescript:
        optional: true

  '@typescript-eslint/types@7.2.0':
    resolution: {integrity: sha512-XFtUHPI/abFhm4cbCDc5Ykc8npOKBSJePY3a3s+lwumt7XWJuzP5cZcfZ610MIPHjQjNsOLlYK8ASPaNG8UiyA==}
    engines: {node: ^16.0.0 || >=18.0.0}

  '@typescript-eslint/types@7.7.0':
    resolution: {integrity: sha512-G01YPZ1Bd2hn+KPpIbrAhEWOn5lQBrjxkzHkWvP6NucMXFtfXoevK82hzQdpfuQYuhkvFDeQYbzXCjR1z9Z03w==}
    engines: {node: ^18.18.0 || >=20.0.0}

  '@typescript-eslint/typescript-estree@7.2.0':
    resolution: {integrity: sha512-cyxS5WQQCoBwSakpMrvMXuMDEbhOo9bNHHrNcEWis6XHx6KF518tkF1wBvKIn/tpq5ZpUYK7Bdklu8qY0MsFIA==}
    engines: {node: ^16.0.0 || >=18.0.0}
    peerDependencies:
      typescript: '*'
    peerDependenciesMeta:
      typescript:
        optional: true

  '@typescript-eslint/typescript-estree@7.7.0':
    resolution: {integrity: sha512-8p71HQPE6CbxIBy2kWHqM1KGrC07pk6RJn40n0DSc6bMOBBREZxSDJ+BmRzc8B5OdaMh1ty3mkuWRg4sCFiDQQ==}
    engines: {node: ^18.18.0 || >=20.0.0}
    peerDependencies:
      typescript: '*'
    peerDependenciesMeta:
      typescript:
        optional: true

  '@typescript-eslint/utils@7.7.0':
    resolution: {integrity: sha512-LKGAXMPQs8U/zMRFXDZOzmMKgFv3COlxUQ+2NMPhbqgVm6R1w+nU1i4836Pmxu9jZAuIeyySNrN/6Rc657ggig==}
    engines: {node: ^18.18.0 || >=20.0.0}
    peerDependencies:
      eslint: ^8.56.0

  '@typescript-eslint/visitor-keys@7.2.0':
    resolution: {integrity: sha512-c6EIQRHhcpl6+tO8EMR+kjkkV+ugUNXOmeASA1rlzkd8EPIriavpWoiEz1HR/VLhbVIdhqnV6E7JZm00cBDx2A==}
    engines: {node: ^16.0.0 || >=18.0.0}

  '@typescript-eslint/visitor-keys@7.7.0':
    resolution: {integrity: sha512-h0WHOj8MhdhY8YWkzIF30R379y0NqyOHExI9N9KCzvmu05EgG4FumeYa3ccfKUSphyWkWQE1ybVrgz/Pbam6YA==}
    engines: {node: ^18.18.0 || >=20.0.0}

  '@ungap/structured-clone@1.2.0':
    resolution: {integrity: sha512-zuVdFrMJiuCDQUMCzQaD6KL28MjnqqN8XnAqiEq9PNm/hCPTSGfrXCOfwj1ow4LFb/tNymJPwsNbVePc1xFqrQ==}

  '@webassemblyjs/ast@1.12.1':
    resolution: {integrity: sha512-EKfMUOPRRUTy5UII4qJDGPpqfwjOmZ5jeGFwid9mnoqIFK+e0vqoi1qH56JpmZSzEL53jKnNzScdmftJyG5xWg==}

  '@webassemblyjs/floating-point-hex-parser@1.11.6':
    resolution: {integrity: sha512-ejAj9hfRJ2XMsNHk/v6Fu2dGS+i4UaXBXGemOfQ/JfQ6mdQg/WXtwleQRLLS4OvfDhv8rYnVwH27YJLMyYsxhw==}

  '@webassemblyjs/helper-api-error@1.11.6':
    resolution: {integrity: sha512-o0YkoP4pVu4rN8aTJgAyj9hC2Sv5UlkzCHhxqWj8butaLvnpdc2jOwh4ewE6CX0txSfLn/UYaV/pheS2Txg//Q==}

  '@webassemblyjs/helper-buffer@1.12.1':
    resolution: {integrity: sha512-nzJwQw99DNDKr9BVCOZcLuJJUlqkJh+kVzVl6Fmq/tI5ZtEyWT1KZMyOXltXLZJmDtvLCDgwsyrkohEtopTXCw==}

  '@webassemblyjs/helper-numbers@1.11.6':
    resolution: {integrity: sha512-vUIhZ8LZoIWHBohiEObxVm6hwP034jwmc9kuq5GdHZH0wiLVLIPcMCdpJzG4C11cHoQ25TFIQj9kaVADVX7N3g==}

  '@webassemblyjs/helper-wasm-bytecode@1.11.6':
    resolution: {integrity: sha512-sFFHKwcmBprO9e7Icf0+gddyWYDViL8bpPjJJl0WHxCdETktXdmtWLGVzoHbqUcY4Be1LkNfwTmXOJUFZYSJdA==}

  '@webassemblyjs/helper-wasm-section@1.12.1':
    resolution: {integrity: sha512-Jif4vfB6FJlUlSbgEMHUyk1j234GTNG9dBJ4XJdOySoj518Xj0oGsNi59cUQF4RRMS9ouBUxDDdyBVfPTypa5g==}

  '@webassemblyjs/ieee754@1.11.6':
    resolution: {integrity: sha512-LM4p2csPNvbij6U1f19v6WR56QZ8JcHg3QIJTlSwzFcmx6WSORicYj6I63f9yU1kEUtrpG+kjkiIAkevHpDXrg==}

  '@webassemblyjs/leb128@1.11.6':
    resolution: {integrity: sha512-m7a0FhE67DQXgouf1tbN5XQcdWoNgaAuoULHIfGFIEVKA6tu/edls6XnIlkmS6FrXAquJRPni3ZZKjw6FSPjPQ==}

  '@webassemblyjs/utf8@1.11.6':
    resolution: {integrity: sha512-vtXf2wTQ3+up9Zsg8sa2yWiQpzSsMyXj0qViVP6xKGCUT8p8YJ6HqI7l5eCnWx1T/FYdsv07HQs2wTFbbof/RA==}

  '@webassemblyjs/wasm-edit@1.12.1':
    resolution: {integrity: sha512-1DuwbVvADvS5mGnXbE+c9NfA8QRcZ6iKquqjjmR10k6o+zzsRVesil54DKexiowcFCPdr/Q0qaMgB01+SQ1u6g==}

  '@webassemblyjs/wasm-gen@1.12.1':
    resolution: {integrity: sha512-TDq4Ojh9fcohAw6OIMXqiIcTq5KUXTGRkVxbSo1hQnSy6lAM5GSdfwWeSxpAo0YzgsgF182E/U0mDNhuA0tW7w==}

  '@webassemblyjs/wasm-opt@1.12.1':
    resolution: {integrity: sha512-Jg99j/2gG2iaz3hijw857AVYekZe2SAskcqlWIZXjji5WStnOpVoat3gQfT/Q5tb2djnCjBtMocY/Su1GfxPBg==}

  '@webassemblyjs/wasm-parser@1.12.1':
    resolution: {integrity: sha512-xikIi7c2FHXysxXe3COrVUPSheuBtpcfhbpFj4gmu7KRLYOzANztwUU0IbsqvMqzuNK2+glRGWCEqZo1WCLyAQ==}

  '@webassemblyjs/wast-printer@1.12.1':
    resolution: {integrity: sha512-+X4WAlOisVWQMikjbcvY2e0rwPsKQ9F688lksZhBcPycBBuii3O7m8FACbDMWDojpAqvjIncrG8J0XHKyQfVeA==}

  '@xtuc/ieee754@1.2.0':
    resolution: {integrity: sha512-DX8nKgqcGwsc0eJSqYt5lwP4DH5FlHnmuWWBRy7X0NcaGR0ZtuyeESgMwTYVEtxmsNGY+qit4QYT/MIYTOTPeA==}

  '@xtuc/long@4.2.2':
    resolution: {integrity: sha512-NuHqBY1PB/D8xU6s/thBgOAiAP7HOYDQ32+BFZILJ8ivkUkAHQnWfn6WhL79Owj1qmUnoN/YPhktdIoucipkAQ==}

  abitype@0.8.7:
    resolution: {integrity: sha512-wQ7hV8Yg/yKmGyFpqrNZufCxbszDe5es4AZGYPBitocfSqXtjrTG9JMWFcc4N30ukl2ve48aBTwt7NJxVQdU3w==}
    peerDependencies:
      typescript: '>=5.0.4'
      zod: ^3 >=3.19.1
    peerDependenciesMeta:
      zod:
        optional: true

  abort-controller@3.0.0:
    resolution: {integrity: sha512-h8lQ8tacZYnR3vNQTgibj+tODHI5/+l06Au2Pcriv/Gmet0eaj4TwWH41sO9wnHDiQsEj19q0drzdWdeAHtweg==}
    engines: {node: '>=6.5'}

  accepts@1.3.8:
    resolution: {integrity: sha512-PYAthTa2m2VKxuvSD3DPC/Gy+U+sOA1LAuT8mkmRuvw+NACSaeXEQ+NHcVF7rONl6qcaxV3Uuemwawk+7+SJLw==}
    engines: {node: '>= 0.6'}

  acorn-import-attributes@1.9.5:
    resolution: {integrity: sha512-n02Vykv5uA3eHGM/Z2dQrcD56kL8TyDb2p1+0P83PClMnC/nc+anbQRhIOWnSq4Ke/KvDPrY3C9hDtC/A3eHnQ==}
    peerDependencies:
      acorn: ^8

  acorn-jsx@5.3.2:
    resolution: {integrity: sha512-rq9s+JNhf0IChjtDXxllJ7g41oZk5SlXtp0LHwyA5cejwn7vKmKp4pPri6YEePv2PU65sAsegbXtIinmDFDXgQ==}
    peerDependencies:
      acorn: ^6.0.0 || ^7.0.0 || ^8.0.0

  acorn-walk@8.3.3:
    resolution: {integrity: sha512-MxXdReSRhGO7VlFe1bRG/oI7/mdLV9B9JJT0N8vZOhF7gFRR5l3M8W9G8JxmKV+JC5mGqJ0QvqfSOLsCPa4nUw==}
    engines: {node: '>=0.4.0'}

  acorn@8.11.3:
    resolution: {integrity: sha512-Y9rRfJG5jcKOE0CLisYbojUjIrIEE7AGMzA/Sm4BslANhbS+cDMpgBdcPT91oJ7OuJ9hYJBx59RjbhxVnrF8Xg==}
    engines: {node: '>=0.4.0'}
    hasBin: true

  aes-js@4.0.0-beta.5:
    resolution: {integrity: sha512-G965FqalsNyrPqgEGON7nIx1e/OVENSgiEIzyC63haUMuvNnwIgIjMs52hlTCKhkBny7A2ORNlfY9Zu+jmGk1Q==}

  ajv-formats@2.1.1:
    resolution: {integrity: sha512-Wx0Kx52hxE7C18hkMEggYlEifqWZtYaRgouJor+WMdPnQyEK13vgEWyVNup7SoeeoLMsr4kf5h6dOW11I15MUA==}
    peerDependencies:
      ajv: ^8.0.0
    peerDependenciesMeta:
      ajv:
        optional: true

  ajv-keywords@3.5.2:
    resolution: {integrity: sha512-5p6WTN0DdTGVQk6VjcEju19IgaHudalcfabD7yhDGeA6bcQnmL+CpveLJq/3hvfwd1aof6L386Ougkx6RfyMIQ==}
    peerDependencies:
      ajv: ^6.9.1

  ajv@6.12.6:
    resolution: {integrity: sha512-j3fVLgvTo527anyYyJOGTYJbG+vnnQYvE0m5mmkc1TK+nxAppkCLMIL0aZ4dblVCNoGShhm+kzE4ZUykBoMg4g==}

  ajv@8.12.0:
    resolution: {integrity: sha512-sRu1kpcO9yLtYxBKvqfTeh9KzZEwO3STyX1HT+4CaDzC6HpTGYhIhPIzj9XuKU7KYDwnaeh5hcOwjy1QuJzBPA==}

  ansi-colors@4.1.3:
    resolution: {integrity: sha512-/6w/C21Pm1A7aZitlI5Ni/2J6FFQN8i1Cvz3kHABAAbw93v/NlvKdVOqz7CCWz/3iv/JplRSEEZ83XION15ovw==}
    engines: {node: '>=6'}

  ansi-escapes@4.3.2:
    resolution: {integrity: sha512-gKXj5ALrKWQLsYG9jlTRmR/xKluxHV+Z9QEwNIgCfM1/uwPMCuzVVnh5mwTd+OuBZcwSIMbqssNWRm1lE51QaQ==}
    engines: {node: '>=8'}

  ansi-regex@5.0.1:
    resolution: {integrity: sha512-quJQXlTSUGL2LH9SUXo8VwsY4soanhgo6LNSm84E1LBcE8s3O0wpdiRzyR9z/ZZJMlMWv37qOOb9pdJlMUEKFQ==}
    engines: {node: '>=8'}

  ansi-regex@6.0.1:
    resolution: {integrity: sha512-n5M855fKb2SsfMIiFFoVrABHJC8QtHwVx+mHWP3QcEqBHYienj5dHSgjbxtC0WEZXYt4wcD6zrQElDPhFuZgfA==}
    engines: {node: '>=12'}

  ansi-styles@3.2.1:
    resolution: {integrity: sha512-VT0ZI6kZRdTh8YyJw3SMbYm/u+NqfsAxEpWO0Pf9sq8/e94WxxOpPKx9FR1FlyCtOVDNOQ+8ntlqFxiRc+r5qA==}
    engines: {node: '>=4'}

  ansi-styles@4.3.0:
    resolution: {integrity: sha512-zbB9rCJAT1rbjiVDb2hqKFHNYLxgtk8NURxZ3IZwD3F6NtxbXZQCnnSi1Lkx+IDohdPlFp222wVALIheZJQSEg==}
    engines: {node: '>=8'}

  ansi-styles@5.2.0:
    resolution: {integrity: sha512-Cxwpt2SfTzTtXcfOlzGEee8O+c+MmUgGrNiBcXnuWxuFJHe6a5Hz7qwhwe5OgaSYI0IJvkLqWX1ASG+cJOkEiA==}
    engines: {node: '>=10'}

  ansi-styles@6.2.1:
    resolution: {integrity: sha512-bN798gFfQX+viw3R7yrGWRqnrN2oRkEkUjjl4JNn4E8GxxbjtG3FbrEIIY3l8/hrwUwIeCZvi4QuOTP4MErVug==}
    engines: {node: '>=12'}

  any-promise@1.3.0:
    resolution: {integrity: sha512-7UvmKalWRt1wgjL1RrGxoSJW/0QZFIegpeGvZG9kjp8vrRu55XTHbwnqq2GpXm9uLbcuhxm3IqX9OB4MZR1b2A==}

  anymatch@3.1.3:
    resolution: {integrity: sha512-KMReFUr0B4t+D+OBkjR3KYqvocp2XaSzO55UcB6mgQMd3KbcE+mWTyvVV7D/zsdEbNnV6acZUutkiHQXvTr1Rw==}
    engines: {node: '>= 8'}

  append-field@1.0.0:
    resolution: {integrity: sha512-klpgFSWLW1ZEs8svjfb7g4qWY0YS5imI82dTg+QahUvJ8YqAY0P10Uk8tTyh9ZGuYEZEMaeJYCF5BFuX552hsw==}

  arg@4.1.3:
    resolution: {integrity: sha512-58S9QDqG0Xx27YwPSt9fJxivjYl432YCwfDMfZ+71RAqUrZef7LrKQZ3LHLOwCS4FLNBplP533Zx895SeOCHvA==}

  arg@5.0.2:
    resolution: {integrity: sha512-PYjyFOLKQ9y57JvQ6QLo8dAgNqswh8M1RMJYdQduT6xbWSgK36P/Z/v+p888pM69jMMfS8Xd8F6I1kQ/I9HUGg==}

  argparse@1.0.10:
    resolution: {integrity: sha512-o5Roy6tNG4SL/FOkCAN6RzjiakZS25RLYFrcMttJqbdd8BWrnA+fGz57iN5Pb06pvBGvl5gQ0B48dJlslXvoTg==}

  argparse@2.0.1:
    resolution: {integrity: sha512-8+9WqebbFzpX9OR+Wa6O29asIogeRMzcGtAINdpMHHyAg10f05aSFVBbcEqGf/PXw1EjAZ+q2/bEBg3DvurK3Q==}

  aria-query@5.3.0:
    resolution: {integrity: sha512-b0P0sZPKtyu8HkeRAfCq0IfURZK+SuwMjY1UXGBU27wpAiTwQAIlq56IbIO+ytk/JjS1fMR14ee5WBBfKi5J6A==}

  array-buffer-byte-length@1.0.1:
    resolution: {integrity: sha512-ahC5W1xgou+KTXix4sAO8Ki12Q+jf4i0+tmk3sC+zgcynshkHxzpXdImBehiUYKKKDwvfFiJl1tZt6ewscS1Mg==}
    engines: {node: '>= 0.4'}

  array-flatten@1.1.1:
    resolution: {integrity: sha512-PCVAQswWemu6UdxsDFFX/+gVeYqKAod3D3UVm91jHwynguOwAvYPhx8nNlM++NqRcK6CxxpUafjmhIdKiHibqg==}

  array-includes@3.1.8:
    resolution: {integrity: sha512-itaWrbYbqpGXkGhZPGUulwnhVf5Hpy1xiCFsGqyIGglbBxmG5vSjxQen3/WGOjPpNEv1RtBLKxbmVXm8HpJStQ==}
    engines: {node: '>= 0.4'}

  array-timsort@1.0.3:
    resolution: {integrity: sha512-/+3GRL7dDAGEfM6TseQk/U+mi18TU2Ms9I3UlLdUMhz2hbvGNTKdj9xniwXfUqgYhHxRx0+8UnKkvlNwVU+cWQ==}

  array-union@2.1.0:
    resolution: {integrity: sha512-HGyxoOTYUyCM6stUe6EJgnd4EoewAI7zMdfqO+kGjnlZmBDz/cR5pf8r/cR4Wq60sL/p0IkcjUEEPwS3GFrIyw==}
    engines: {node: '>=8'}

  array.prototype.findlast@1.2.5:
    resolution: {integrity: sha512-CVvd6FHg1Z3POpBLxO6E6zr+rSKEQ9L6rZHAaY7lLfhKsWYUBBOuMs0e9o24oopj6H+geRCX0YJ+TJLBK2eHyQ==}
    engines: {node: '>= 0.4'}

  array.prototype.findlastindex@1.2.5:
    resolution: {integrity: sha512-zfETvRFA8o7EiNn++N5f/kaCw221hrpGsDmcpndVupkPzEc1Wuf3VgC0qby1BbHs7f5DVYjgtEU2LLh5bqeGfQ==}
    engines: {node: '>= 0.4'}

  array.prototype.flat@1.3.2:
    resolution: {integrity: sha512-djYB+Zx2vLewY8RWlNCUdHjDXs2XOgm602S9E7P/UpHgfeHL00cRiIF+IN/G/aUJ7kGPb6yO/ErDI5V2s8iycA==}
    engines: {node: '>= 0.4'}

  array.prototype.flatmap@1.3.2:
    resolution: {integrity: sha512-Ewyx0c9PmpcsByhSW4r+9zDU7sGjFc86qf/kKtuSCRdhfbk0SNLLkaT5qvcHnRGgc5NP/ly/y+qkXkqONX54CQ==}
    engines: {node: '>= 0.4'}

  array.prototype.toreversed@1.1.2:
    resolution: {integrity: sha512-wwDCoT4Ck4Cz7sLtgUmzR5UV3YF5mFHUlbChCzZBQZ+0m2cl/DH3tKgvphv1nKgFsJ48oCSg6p91q2Vm0I/ZMA==}

  array.prototype.tosorted@1.1.3:
    resolution: {integrity: sha512-/DdH4TiTmOKzyQbp/eadcCVexiCb36xJg7HshYOYJnNZFDj33GEv0P7GxsynpShhq4OLYJzbGcBDkLsDt7MnNg==}

  arraybuffer.prototype.slice@1.0.3:
    resolution: {integrity: sha512-bMxMKAjg13EBSVscxTaYA4mRc5t1UAXa2kXiGTNfZ079HIWXEkKmkgFrh/nJqamaLSrXO5H4WFFkPEaLJWbs3A==}
    engines: {node: '>= 0.4'}

  asap@2.0.6:
    resolution: {integrity: sha512-BSHWgDSAiKs50o2Re8ppvp3seVHXSRM44cdSsT9FfNEUUZLOGWVCsiWaRPWM1Znn+mqZ1OfVZ3z3DWEzSp7hRA==}

  ast-types-flow@0.0.8:
    resolution: {integrity: sha512-OH/2E5Fg20h2aPrbe+QL8JZQFko0YZaF+j4mnQ7BGhfavO7OpSLa8a0y9sBwomHdSbkhTS8TQNayBfnW5DwbvQ==}

  asynckit@0.4.0:
    resolution: {integrity: sha512-Oei9OH4tRh0YqU3GxhX79dM/mwVgvbZJaSNaRk+bshkj0S5cfHcgYakreBjrHwatXKbz+IoIdYLxrKim2MjW0Q==}

  available-typed-arrays@1.0.7:
    resolution: {integrity: sha512-wvUjBtSGN7+7SjNpq/9M2Tg350UZD3q62IFZLbRAR1bSMlCo1ZaeW+BJ+D090e4hIIZLBcTDWe4Mh4jvUDajzQ==}
    engines: {node: '>= 0.4'}

  axe-core@4.7.0:
    resolution: {integrity: sha512-M0JtH+hlOL5pLQwHOLNYZaXuhqmvS8oExsqB1SBYgA4Dk7u/xx+YdGHXaK5pyUfed5mYXdlYiphWq3G8cRi5JQ==}
    engines: {node: '>=4'}

  axobject-query@3.2.1:
    resolution: {integrity: sha512-jsyHu61e6N4Vbz/v18DHwWYKK0bSWLqn47eeDSKPB7m8tqMHF9YJ+mhIk2lVteyZrY8tnSj/jHOv4YiTCuCJgg==}

  b4a@1.6.6:
    resolution: {integrity: sha512-5Tk1HLk6b6ctmjIkAcU/Ujv/1WqiDl0F0JdRCR80VsOcUlHcu7pWeWRlOqQLHfDEsVx9YH/aif5AG4ehoCtTmg==}

  babel-jest@29.7.0:
    resolution: {integrity: sha512-BrvGY3xZSwEcCzKvKsCi2GgHqDqsYkOP4/by5xCgIwGXQxIEh+8ew3gmrE1y7XRR6LHZIj6yLYnUi/mm2KXKBg==}
    engines: {node: ^14.15.0 || ^16.10.0 || >=18.0.0}
    peerDependencies:
      '@babel/core': ^7.8.0

  babel-plugin-istanbul@6.1.1:
    resolution: {integrity: sha512-Y1IQok9821cC9onCx5otgFfRm7Lm+I+wwxOx738M/WLPZ9Q42m4IG5W0FNX8WLL2gYMZo3JkuXIH2DOpWM+qwA==}
    engines: {node: '>=8'}

  babel-plugin-jest-hoist@29.6.3:
    resolution: {integrity: sha512-ESAc/RJvGTFEzRwOTT4+lNDk/GNHMkKbNzsvT0qKRfDyyYTskxB5rnU2njIDYVxXCBHHEI1c0YwHob3WaYujOg==}
    engines: {node: ^14.15.0 || ^16.10.0 || >=18.0.0}

  babel-preset-current-node-syntax@1.0.1:
    resolution: {integrity: sha512-M7LQ0bxarkxQoN+vz5aJPsLBn77n8QgTFmo8WK0/44auK2xlCXrYcUxHFxgU7qW5Yzw/CjmLRK2uJzaCd7LvqQ==}
    peerDependencies:
      '@babel/core': ^7.0.0

  babel-preset-jest@29.6.3:
    resolution: {integrity: sha512-0B3bhxR6snWXJZtR/RliHTDPRgn1sNHOR0yVtq/IiQFyuOVjFS+wuio/R4gSNkyYmKmJB4wGZv2NZanmKmTnNA==}
    engines: {node: ^14.15.0 || ^16.10.0 || >=18.0.0}
    peerDependencies:
      '@babel/core': ^7.0.0

  balanced-match@1.0.2:
    resolution: {integrity: sha512-3oSeUO0TMV67hN1AmbXsK4yaqU7tjiHlbxRDZOpH0KW9+CeX4bRAaX0Anxt0tx2MrpRpWwQaPwIlISEJhYU5Pw==}

  base-x@3.0.10:
    resolution: {integrity: sha512-7d0s06rR9rYaIWHkpfLIFICM/tkSVdoPC9qYAQRpxn9DdKNWNsKC0uk++akckyLq16Tx2WIinnZ6WRriAt6njQ==}

  base-x@4.0.0:
    resolution: {integrity: sha512-FuwxlW4H5kh37X/oW59pwTzzTKRzfrrQwhmyspRM7swOEZcHtDZSCt45U6oKgtuFE+WYPblePMVIPR4RZrh/hw==}

  base64-js@1.5.1:
    resolution: {integrity: sha512-AKpaYlHn8t4SVbOHCy+b5+KKgvR4vrsD8vbvrbiQJps7fKDTkjkDry6ji0rUJjC0kzbNePLwzxq8iypo41qeWA==}

  bech32@1.1.4:
    resolution: {integrity: sha512-s0IrSOzLlbvX7yp4WBfPITzpAU8sqQcpsmwXDiKwrG4r491vwCO/XpejasRNl0piBMe/DvP4Tz0mIS/X1DPJBQ==}

  bech32@2.0.0:
    resolution: {integrity: sha512-LcknSilhIGatDAsY1ak2I8VtGaHNhgMSYVxFrGLXv+xLHytaKZKcaUJJUE7qmBr7h33o5YQwP55pMI0xmkpJwg==}

  better-path-resolve@1.0.0:
    resolution: {integrity: sha512-pbnl5XzGBdrFU/wT4jqmJVPn2B6UHPBOhzMQkY/SPUPB6QtUXtmBHBIwCbXJol93mOpGMnQyP/+BB19q04xj7g==}
    engines: {node: '>=4'}

  binary-extensions@2.3.0:
    resolution: {integrity: sha512-Ceh+7ox5qe7LJuLHoY0feh3pHuUDHAcRUeyL2VYghZwfpkNIy/+8Ocg0a3UuSoYzavmylwuLWQOf3hl0jjMMIw==}
    engines: {node: '>=8'}

  bindings@1.5.0:
    resolution: {integrity: sha512-p2q/t/mhvuOj/UeLlV6566GD/guowlr0hHxClI0W9m7MWYkL1F0hLo+0Aexs9HSPCtR1SXQ0TD3MMKrXZajbiQ==}

  bip66@1.1.5:
    resolution: {integrity: sha512-nemMHz95EmS38a26XbbdxIYj5csHd3RMP3H5bwQknX0WYHF01qhpufP42mLOwVICuH2JmhIhXiWs89MfUGL7Xw==}

  bitcoinjs-message@2.2.0:
    resolution: {integrity: sha512-103Wy3xg8Y9o+pdhGP4M3/mtQQuUWs6sPuOp1mYphSUoSMHjHTlkj32K4zxU8qMH0Ckv23emfkGlFWtoWZ7YFA==}
    engines: {node: '>=0.10'}

  bl@4.1.0:
    resolution: {integrity: sha512-1W07cM9gS6DcLperZfFSj+bWLtaPGSOHWhPiGzXmvVJbRLdG82sH/Kn8EtW1VqWVA54AKf2h5k5BbnIbwF3h6w==}

  blake2b-wasm@2.4.0:
    resolution: {integrity: sha512-S1kwmW2ZhZFFFOghcx73+ZajEfKBqhP82JMssxtLVMxlaPea1p9uoLiUZ5WYyHn0KddwbLc+0vh4wR0KBNoT5w==}

  blake2b@2.1.4:
    resolution: {integrity: sha512-AyBuuJNI64gIvwx13qiICz6H6hpmjvYS5DGkG6jbXMOT8Z3WUJ3V1X0FlhIoT1b/5JtHE3ki+xjtMvu1nn+t9A==}

  bn.js@4.12.0:
    resolution: {integrity: sha512-c98Bf3tPniI+scsdk237ku1Dc3ujXQTSgyiPUDEOe7tRkhrqridvh8klBv0HCEso1OLOYcHuCv/cS6DNxKH+ZA==}

  body-parser@1.20.2:
    resolution: {integrity: sha512-ml9pReCu3M61kGlqoTm2umSXTlRTuGTx0bfYj+uIUKKYycG5NtSbeetV3faSU6R7ajOPw0g/J1PvK4qNy7s5bA==}
    engines: {node: '>= 0.8', npm: 1.2.8000 || >= 1.4.16}

  brace-expansion@1.1.11:
    resolution: {integrity: sha512-iCuPHDFgrHX7H2vEI/5xpz07zSHB00TpugqhmYtVmMO6518mCuRMoOYFldEBl0g187ufozdaHgWKcYFb61qGiA==}

  brace-expansion@2.0.1:
    resolution: {integrity: sha512-XnAIvQ8eM+kC6aULx6wuQiwVsnzsi9d3WxzV3FpWTGA19F621kwdbsAcFKXgKUHZWsy+mY6iL1sHTxWEFCytDA==}

  braces@3.0.2:
    resolution: {integrity: sha512-b8um+L1RzM3WDSzvhm6gIz1yfTbBt6YTlcEKAvsmqCZZFw46z626lVj9j1yEPW33H5H+lBQpZMP1k8l+78Ha0A==}
    engines: {node: '>=8'}

  brorand@1.1.0:
    resolution: {integrity: sha512-cKV8tMCEpQs4hK/ik71d6LrPOnpkpGBR0wzxqr68g2m/LB2GxVYQroAjMJZRVM1Y4BCjCKc3vAamxSzOY2RP+w==}

  browserify-aes@1.2.0:
    resolution: {integrity: sha512-+7CHXqGuspUn/Sl5aO7Ea0xWGAtETPXNSAjHo48JfLdPWcMng33Xe4znFvQweqc/uzk5zSOI3H52CYnjCfb5hA==}

  browserslist@4.23.1:
    resolution: {integrity: sha512-TUfofFo/KsK/bWZ9TWQ5O26tsWW4Uhmt8IYklbnUa70udB6P2wA7w7o4PY4muaEPBQaAX+CEnmmIA41NVHtPVw==}
    engines: {node: ^6 || ^7 || ^8 || ^9 || ^10 || ^11 || ^12 || >=13.7}
    hasBin: true

  bs-logger@0.2.6:
    resolution: {integrity: sha512-pd8DCoxmbgc7hyPKOvxtqNcjYoOsABPQdcCUjGp3d42VR2CX1ORhk2A87oqqu5R1kk+76nsxZupkmyd+MVtCog==}
    engines: {node: '>= 6'}

  bs58@4.0.1:
    resolution: {integrity: sha512-Ok3Wdf5vOIlBrgCvTq96gBkJw+JUEzdBgyaza5HLtPm7yTHkjRy8+JzNyHF7BHa0bNWOQIp3m5YF0nnFcOIKLw==}

  bs58@5.0.0:
    resolution: {integrity: sha512-r+ihvQJvahgYT50JD05dyJNKlmmSlMoOGwn1lCcEzanPglg7TxYjioQUYehQ9mAR/+hOSd2jRc/Z2y5UxBymvQ==}

  bs58check@2.1.2:
    resolution: {integrity: sha512-0TS1jicxdU09dwJMNZtVAfzPi6Q6QeN0pM1Fkzrjn+XYHvzMKPU3pHVpva+769iNVSfIYWf7LJ6WR+BuuMf8cA==}

  bser@2.1.1:
    resolution: {integrity: sha512-gQxTNE/GAfIIrmHLUE3oJyp5FO6HRBfhjnw4/wMmA63ZGDJnWBmgY/lyQBpnDUkGmAhbSe39tx2d/iTOAfglwQ==}

  buffer-equals@1.0.4:
    resolution: {integrity: sha512-99MsCq0j5+RhubVEtKQgKaD6EM+UP3xJgIvQqwJ3SOLDUekzxMX1ylXBng+Wa2sh7mGT0W6RUly8ojjr1Tt6nA==}
    engines: {node: '>=0.10.0'}

  buffer-from@1.1.2:
    resolution: {integrity: sha512-E+XQCRwSbaaiChtv6k6Dwgc+bx+Bs6vuKJHHl5kox/BaKbhiXzqQOwK4cO22yElGp2OCmjwVhT3HmxgyPGnJfQ==}

  buffer-xor@1.0.3:
    resolution: {integrity: sha512-571s0T7nZWK6vB67HI5dyUF7wXiNcfaPPPTl6zYCNApANjIvYJTg7hlud/+cJpdAhS7dVzqMLmfhfHR3rAcOjQ==}

  buffer@5.7.1:
    resolution: {integrity: sha512-EHcyIPBQ4BSGlvjB16k5KgAJ27CIsHY/2JBmCRReo48y9rQ3MaUzWX3KVlBa4U7MyX02HdVj0K7C3WaB3ju7FQ==}

  buffer@6.0.3:
    resolution: {integrity: sha512-FTiCpNxtwiZZHEZbcbTIcZjERVICn9yq/pDFkTl95/AxzD1naBctN7YO68riM/gLSDY7sdrMby8hofADYuuqOA==}

  busboy@1.6.0:
    resolution: {integrity: sha512-8SFQbg/0hQ9xy3UNTB0YEnsNBbWfhf7RtnzpL7TkBiTBRfrQ9Fxcnz7VJsleJpyp6rVLvXiuORqjlHi5q+PYuA==}
    engines: {node: '>=10.16.0'}

  bytes@3.1.2:
    resolution: {integrity: sha512-/Nf7TyzTx6S3yRJObOAV7956r8cr2+Oj8AC5dt8wSP3BQAoeX58NoHyCU8P8zGkNXStjTSi6fzO6F0pBdcYbEg==}
    engines: {node: '>= 0.8'}

  call-bind@1.0.7:
    resolution: {integrity: sha512-GHTSNSYICQ7scH7sZ+M2rFopRoLh8t2bLSW6BbgrtLsahOIB5iyAVJf9GjWK3cYTDaMj4XdBpM1cA6pIS0Kv2w==}
    engines: {node: '>= 0.4'}

  callsites@3.1.0:
    resolution: {integrity: sha512-P8BjAsXvZS+VIDUI11hHCQEv74YT67YUi5JJFNWIqL235sBmjX4+qx9Muvls5ivyNENctx46xQLQ3aTuE7ssaQ==}
    engines: {node: '>=6'}

  camelcase-css@2.0.1:
    resolution: {integrity: sha512-QOSvevhslijgYwRx6Rv7zKdMF8lbRmx+uQGx2+vDc+KI/eBnsy9kit5aj23AgGu3pa4t9AgwbnXWqS+iOY+2aA==}
    engines: {node: '>= 6'}

  camelcase@5.3.1:
    resolution: {integrity: sha512-L28STB170nwWS63UjtlEOE3dldQApaJXZkOI1uMFfzf3rRuPegHaHesyee+YxQ+W6SvRDQV6UrdOdRiR153wJg==}
    engines: {node: '>=6'}

  camelcase@6.3.0:
    resolution: {integrity: sha512-Gmy6FhYlCY7uOElZUSbxo2UCDH8owEk996gkbrpsgGtrJLM3J7jGxl9Ic7Qwwj4ivOE5AWZWRMecDdF7hqGjFA==}
    engines: {node: '>=10'}

  caniuse-lite@1.0.30001611:
    resolution: {integrity: sha512-19NuN1/3PjA3QI8Eki55N8my4LzfkMCRLgCVfrl/slbSAchQfV0+GwjPrK3rq37As4UCLlM/DHajbKkAqbv92Q==}

  caniuse-lite@1.0.30001632:
    resolution: {integrity: sha512-udx3o7yHJfUxMLkGohMlVHCvFvWmirKh9JAH/d7WOLPetlH+LTL5cocMZ0t7oZx/mdlOWXti97xLZWc8uURRHg==}

  chalk@2.4.2:
    resolution: {integrity: sha512-Mti+f9lpJNcwF4tWV8/OrTTtF1gZi+f8FqlyAdouralcFWFQWF2+NgCHShjkCb+IFBLq9buZwE1xckQU4peSuQ==}
    engines: {node: '>=4'}

  chalk@4.1.2:
    resolution: {integrity: sha512-oKnbhFyRIXpUuez8iBMmyEa4nbj4IOQyuhc/wy9kY7/WVPcwIO9VA668Pu8RkO7+0G76SLROeyw9CpQ061i4mA==}
    engines: {node: '>=10'}

  chalk@5.3.0:
    resolution: {integrity: sha512-dLitG79d+GV1Nb/VYcCDFivJeK1hiukt9QjRNVOsUtTy1rR1YJsmpGGTZ3qJos+uw7WmWF4wUwBd9jxjocFC2w==}
    engines: {node: ^12.17.0 || ^14.13 || >=16.0.0}

  char-regex@1.0.2:
    resolution: {integrity: sha512-kWWXztvZ5SBQV+eRgKFeh8q5sLuZY2+8WUIzlxWVTg+oGwY14qylx1KbKzHd8P6ZYkAg0xyIDU9JMHhyJMZ1jw==}
    engines: {node: '>=10'}

  chardet@0.7.0:
    resolution: {integrity: sha512-mT8iDcrh03qDGRRmoA2hmBJnxpllMR+0/0qlzjqZES6NdiWDcZkCNAk4rPFZ9Q85r27unkiNNg8ZOiwZXBHwcA==}

  chokidar@3.6.0:
    resolution: {integrity: sha512-7VT13fmjotKpGipCW9JEQAusEPE+Ei8nl6/g4FBAmIm0GOOLMua9NDDo/DWp0ZAxCr3cPq5ZpBqmPAQgDda2Pw==}
    engines: {node: '>= 8.10.0'}

  chrome-trace-event@1.0.4:
    resolution: {integrity: sha512-rNjApaLzuwaOTjCiT8lSDdGN1APCiqkChLMJxJPWLunPAt5fy8xgU9/jNOchV84wfIxrA0lRQB7oCT8jrn/wrQ==}
    engines: {node: '>=6.0'}

  ci-info@3.9.0:
    resolution: {integrity: sha512-NIxF55hv4nSqQswkAeiOi1r83xy8JldOFDTWiug55KBu9Jnblncd2U6ViHmYgHf01TPZS77NJBhBMKdWj9HQMQ==}
    engines: {node: '>=8'}

  cipher-base@1.0.4:
    resolution: {integrity: sha512-Kkht5ye6ZGmwv40uUDZztayT2ThLQGfnj/T71N/XzeZeo3nf8foyW7zGTsPYkEya3m5f3cAypH+qe7YOrM1U2Q==}

  cjs-module-lexer@1.3.1:
    resolution: {integrity: sha512-a3KdPAANPbNE4ZUv9h6LckSl9zLsYOP4MBmhIPkRaeyybt+r4UghLvq+xw/YwUcC1gqylCkL4rdVs3Lwupjm4Q==}

  class-transformer@0.5.1:
    resolution: {integrity: sha512-SQa1Ws6hUbfC98vKGxZH3KFY0Y1lm5Zm0SY8XX9zbK7FJCyVEac3ATW0RIpwzW+oOfmHE5PMPufDG9hCfoEOMw==}

  class-validator@0.14.1:
    resolution: {integrity: sha512-2VEG9JICxIqTpoK1eMzZqaV+u/EiwEJkMGzTrZf6sU/fwsnOITVgYJ8yojSy6CaXtO9V0Cc6ZQZ8h8m4UBuLwQ==}

  cli-cursor@3.1.0:
    resolution: {integrity: sha512-I/zHAwsKf9FqGoXM4WWRACob9+SNukZTd94DWF57E4toouRulbCxcUh6RKUEOQlYTHJnzkPMySvPNaaSLNfLZw==}
    engines: {node: '>=8'}

  cli-spinners@2.9.2:
    resolution: {integrity: sha512-ywqV+5MmyL4E7ybXgKys4DugZbX0FC6LnwrhjuykIjnK9k8OQacQ7axGKnjDXWNhns0xot3bZI5h55H8yo9cJg==}
    engines: {node: '>=6'}

  cli-table3@0.6.5:
    resolution: {integrity: sha512-+W/5efTR7y5HRD7gACw9yQjqMVvEMLBHmboM/kPWam+H+Hmyrgjh6YncVKK122YZkXrLudzTuAukUw9FnMf7IQ==}
    engines: {node: 10.* || >= 12.*}

  cli-width@3.0.0:
    resolution: {integrity: sha512-FxqpkPPwu1HjuN93Omfm4h8uIanXofW0RxVEW3k5RKx+mJJYSthzNhp32Kzxxy3YAEZ/Dc/EWN1vZRY0+kOhbw==}
    engines: {node: '>= 10'}

  cli-width@4.1.0:
    resolution: {integrity: sha512-ouuZd4/dm2Sw5Gmqy6bGyNNNe1qt9RpmxveLSO7KcgsTnU7RXfsw+/bukWGo1abgBiMAic068rclZsO4IWmmxQ==}
    engines: {node: '>= 12'}

  client-only@0.0.1:
    resolution: {integrity: sha512-IV3Ou0jSMzZrd3pZ48nLkT9DA7Ag1pnPzaiQhpW7c3RbcqqzvzzVu+L8gfqMp/8IM2MQtSiqaCxrrcfu8I8rMA==}

  cliui@7.0.4:
    resolution: {integrity: sha512-OcRE68cOsVMXp1Yvonl/fzkQOyjLSu/8bhPDfQt0e0/Eb283TKP20Fs2MqoPsr9SwA595rRCA+QMzYc9nBP+JQ==}

  cliui@8.0.1:
    resolution: {integrity: sha512-BSeNnyus75C4//NQ9gQt1/csTXyo/8Sb+afLAkzAptFuMsod9HFokGNudZpi/oQV73hnVK+sR+5PVRMd+Dr7YQ==}
    engines: {node: '>=12'}

  clone@1.0.4:
    resolution: {integrity: sha512-JQHZ2QMW6l3aH/j6xCqQThY/9OH4D/9ls34cgkUBiEeocRTU04tHfKPBsUK1PqZCUQM7GiA0IIXJSuXHI64Kbg==}
    engines: {node: '>=0.8'}

  co@4.6.0:
    resolution: {integrity: sha512-QVb0dM5HvG+uaxitm8wONl7jltx8dqhfU33DcqtOZcLSVIKSDDLDi7+0LbAKiyI8hD9u42m2YxXSkMGWThaecQ==}
    engines: {iojs: '>= 1.0.0', node: '>= 0.12.0'}

  collect-v8-coverage@1.0.2:
    resolution: {integrity: sha512-lHl4d5/ONEbLlJvaJNtsF/Lz+WvB07u2ycqTYbdrq7UypDXailES4valYb2eWiJFxZlVmpGekfqoxQhzyFdT4Q==}

  color-convert@1.9.3:
    resolution: {integrity: sha512-QfAUtd+vFdAtFQcC8CCyYt1fYWxSqAiK2cSD6zDB8N3cpsEBAvRxp9zOGg6G/SHHJYAT88/az/IuDGALsNVbGg==}

  color-convert@2.0.1:
    resolution: {integrity: sha512-RRECPsj7iu/xb5oKYcsFHSppFNnsj/52OVTRKb4zP5onXwVF3zVmmToNcOfGC+CRDpfK/U584fMg38ZHCaElKQ==}
    engines: {node: '>=7.0.0'}

  color-name@1.1.3:
    resolution: {integrity: sha512-72fSenhMw2HZMTVHeCA9KCmpEIbzWiQsjN+BHcBbS9vr1mtt+vJjPdksIBNUmKAW8TFUDPJK5SUU3QhE9NEXDw==}

  color-name@1.1.4:
    resolution: {integrity: sha512-dOy+3AuW3a2wNbZHIuMZpTcgjGuLU/uBL/ubcZF9OXbDo8ff4O8yVp5Bf0efS8uEoYo5q4Fx7dY9OgQGXgAsQA==}

  combined-stream@1.0.8:
    resolution: {integrity: sha512-FQN4MRfuJeHf7cBbBMJFXhKSDq+2kAArBlmRBvcvFE5BB1HZKXtSFASDhdlz9zOYwxh8lDdnvmMOe/+5cdoEdg==}
    engines: {node: '>= 0.8'}

  commander@2.20.3:
    resolution: {integrity: sha512-GpVkmM8vF2vQUkj2LvZmD35JxeJOLCwJ9cUkugyk2nuhbv3+mJvpLYYt+0+USMxE+oj+ey/lJEnhZw75x/OMcQ==}

  commander@4.1.1:
    resolution: {integrity: sha512-NOKm8xhkzAjzFx8B2v5OAHT+u5pRQc2UCa2Vq9jYL/31o2wi9mxBA7LIFs3sV5VSC49z6pEhfbMULvShKj26WA==}
    engines: {node: '>= 6'}

  comment-json@4.2.3:
    resolution: {integrity: sha512-SsxdiOf064DWoZLH799Ata6u7iV658A11PlWtZATDlXPpKGJnbJZ5Z24ybixAi+LUUqJ/GKowAejtC5GFUG7Tw==}
    engines: {node: '>= 6'}

  component-emitter@1.3.1:
    resolution: {integrity: sha512-T0+barUSQRTUQASh8bx02dl+DhF54GtIDY13Y3m9oWTklKbb3Wv974meRpeZ3lp1JpLVECWWNHC4vaG2XHXouQ==}

  concat-map@0.0.1:
    resolution: {integrity: sha512-/Srv4dswyQNBfohGpz9o6Yb3Gz3SrUDqBH5rTuhGR7ahtlbYKnVxw2bCFMRljaA7EXHaXZ8wsHdodFvbkhKmqg==}

  concat-stream@1.6.2:
    resolution: {integrity: sha512-27HBghJxjiZtIk3Ycvn/4kbJk/1uZuJFfuPEns6LaEvpvG1f0hTea8lilrouyo9mVc2GWdcEZ8OLoGmSADlrCw==}
    engines: {'0': node >= 0.8}

  consola@2.15.3:
    resolution: {integrity: sha512-9vAdYbHj6x2fLKC4+oPH0kFzY/orMZyG2Aj+kNylHxKGJ/Ed4dpNyAQYwJOdqO4zdM7XpVHmyejQDcQHrnuXbw==}

  content-disposition@0.5.4:
    resolution: {integrity: sha512-FveZTNuGw04cxlAiWbzi6zTAL/lhehaWbTtgluJh4/E95DqMwTmha3KZN1aAWA8cFIhHzMZUvLevkw5Rqk+tSQ==}
    engines: {node: '>= 0.6'}

  content-type@1.0.5:
    resolution: {integrity: sha512-nTjqfcBFEipKdXCv4YDQWCfmcLZKm81ldF0pAopTvyrFGVbcR6P/VAAd5G7N+0tTr8QqiU0tFadD6FK4NtJwOA==}
    engines: {node: '>= 0.6'}

  convert-source-map@2.0.0:
    resolution: {integrity: sha512-Kvp459HrV2FEJ1CAsi1Ku+MY3kasH19TFykTz2xWmMeq6bk2NU3XXvfJ+Q61m0xktWwt+1HSYf3JZsTms3aRJg==}

  cookie-signature@1.0.6:
    resolution: {integrity: sha512-QADzlaHc8icV8I7vbaJXJwod9HWYp8uCqf1xa4OfNu1T7JVxQIrUgOWtHdNDtPiywmFbiS12VjotIXLrKM3orQ==}

  cookie@0.6.0:
    resolution: {integrity: sha512-U71cyTamuh1CRNCfpGY6to28lxvNwPG4Guz/EVjgf3Jmzv0vlDp1atT9eS5dDjMYHucpHbWns6Lwf3BKz6svdw==}
    engines: {node: '>= 0.6'}

  cookiejar@2.1.4:
    resolution: {integrity: sha512-LDx6oHrK+PhzLKJU9j5S7/Y3jM/mUHvD/DeI1WQmJn652iPC5Y4TBzC9l+5OMOXlyTTA+SmVUPm0HQUwpD5Jqw==}

  copyfiles@2.4.1:
    resolution: {integrity: sha512-fereAvAvxDrQDOXybk3Qu3dPbOoKoysFMWtkY3mv5BsL8//OSZVL5DCLYqgRfY5cWirgRzlC+WSrxp6Bo3eNZg==}
    hasBin: true

  core-util-is@1.0.3:
    resolution: {integrity: sha512-ZQBvi1DcpJ4GDqanjucZ2Hj3wEO5pZDS89BWbkcrvdxksJorwUDDZamX9ldFkp9aw2lmBDLgkObEA4DWNJ9FYQ==}

  cors@2.8.5:
    resolution: {integrity: sha512-KIHbLJqu73RGr/hnbrO9uBeixNGuvSQjul/jdFvS/KFSIH1hWVd1ng7zOHx+YrEfInLG7q4n6GHQ9cDtxv/P6g==}
    engines: {node: '>= 0.10'}

  cosmiconfig@8.3.6:
    resolution: {integrity: sha512-kcZ6+W5QzcJ3P1Mt+83OUv/oHFqZHIx8DuxG6eZ5RGMERoLqp4BuGjhHLYGK+Kf5XVkQvqBSmAy/nGWN3qDgEA==}
    engines: {node: '>=14'}
    peerDependencies:
      typescript: '>=4.9.5'
    peerDependenciesMeta:
      typescript:
        optional: true

  create-hash@1.2.0:
    resolution: {integrity: sha512-z00bCGNHDG8mHAkP7CtT1qVu+bFQUPjYq/4Iv3C3kWjTFV10zIjfSoeqXo9Asws8gwSHDGj/hl2u4OGIjapeCg==}

  create-hmac@1.1.7:
    resolution: {integrity: sha512-MJG9liiZ+ogc4TzUwuvbER1JRdgvUFSB5+VR/g5h82fGaIRWMWddtKBHi7/sVhfjQZ6SehlyhvQYrcYkaUIpLg==}

  create-jest@29.7.0:
    resolution: {integrity: sha512-Adz2bdH0Vq3F53KEMJOoftQFutWCukm6J24wbPWRO4k1kMY7gS7ds/uoJkNuV8wDCtWWnuwGcJwpWcih+zEW1Q==}
    engines: {node: ^14.15.0 || ^16.10.0 || >=18.0.0}
    hasBin: true

  create-require@1.1.1:
    resolution: {integrity: sha512-dcKFX3jn0MpIaXjisoRvexIJVEKzaq7z2rZKxf+MSr9TkdmHmsU4m2lcLojrj/FHl8mk5VxMmYA+ftRkP/3oKQ==}

  cross-fetch@3.1.8:
    resolution: {integrity: sha512-cvA+JwZoU0Xq+h6WkMvAUqPEYy92Obet6UdKLfW60qn99ftItKjB5T+BkyWOFWe2pUyfQ+IJHmpOTznqk1M6Kg==}

  cross-fetch@4.0.0:
    resolution: {integrity: sha512-e4a5N8lVvuLgAWgnCrLr2PP0YyDOTHa9H/Rj54dirp61qXnNq46m82bRhNqIA5VccJtWBvPTFRV3TtvHUKPB1g==}

  cross-spawn@5.1.0:
    resolution: {integrity: sha512-pTgQJ5KC0d2hcY8eyL1IzlBPYjTkyH72XRZPnLyKus2mBfNjQs3klqbJU2VILqZryAZUt9JOb3h/mWMy23/f5A==}

  cross-spawn@7.0.3:
    resolution: {integrity: sha512-iRDPJKUPVEND7dHPO8rkbOnPpyDygcDFtWjpeWNCgy8WP2rXcxXL8TskReQl6OrB2G7+UJrags1q15Fudc7G6w==}
    engines: {node: '>= 8'}

  cssesc@3.0.0:
    resolution: {integrity: sha512-/Tb/JcjK111nNScGob5MNtsntNM1aCNUDipB/TkwZFhyDrrE47SOx/18wF2bbjgc3ZzCSKW1T5nt5EbFoAz/Vg==}
    engines: {node: '>=4'}
    hasBin: true

  csstype@3.1.3:
    resolution: {integrity: sha512-M1uQkMl8rQK/szD0LNhtqxIPLpimGm8sOBwU7lLnCpSbTyY3yeU1Vc7l4KT5zT4s/yOxHH5O7tIuuLOCnLADRw==}

  damerau-levenshtein@1.0.8:
    resolution: {integrity: sha512-sdQSFB7+llfUcQHUQO3+B8ERRj0Oa4w9POWMI/puGtuf7gFywGmkaLCElnudfTiKZV+NvHqL0ifzdrI8Ro7ESA==}

  data-view-buffer@1.0.1:
    resolution: {integrity: sha512-0lht7OugA5x3iJLOWFhWK/5ehONdprk0ISXqVFn/NFrDu+cuc8iADFrGQz5BnRK7LLU3JmkbXSxaqX+/mXYtUA==}
    engines: {node: '>= 0.4'}

  data-view-byte-length@1.0.1:
    resolution: {integrity: sha512-4J7wRJD3ABAzr8wP+OcIcqq2dlUKp4DVflx++hs5h5ZKydWMI6/D/fAot+yh6g2tHh8fLFTvNOaVN357NvSrOQ==}
    engines: {node: '>= 0.4'}

  data-view-byte-offset@1.0.0:
    resolution: {integrity: sha512-t/Ygsytq+R995EJ5PZlD4Cu56sWa8InXySaViRzw9apusqsOO2bQP+SbYzAhR0pFKoB+43lYy8rWban9JSuXnA==}
    engines: {node: '>= 0.4'}

  dataloader@1.4.0:
    resolution: {integrity: sha512-68s5jYdlvasItOJnCuI2Q9s4q98g0pCyL3HrcKJu8KNugUl8ahgmZYg38ysLTgQjjXX3H8CJLkAvWrclWfcalw==}

  debug@2.6.9:
    resolution: {integrity: sha512-bC7ElrdJaJnPbAP+1EotYvqZsb3ecl5wi6Bfi6BJTUcNowp6cvspg0jXznRTKDjm/E7AdgFBVeAPVMNcKGsHMA==}
    peerDependencies:
      supports-color: '*'
    peerDependenciesMeta:
      supports-color:
        optional: true

  debug@3.2.7:
    resolution: {integrity: sha512-CFjzYYAi4ThfiQvizrFQevTTXHtnCqWfe7x1AhgEscTz6ZbLbfoLRLPugTQyBth6f8ZERVUSyWHFD/7Wu4t1XQ==}
    peerDependencies:
      supports-color: '*'
    peerDependenciesMeta:
      supports-color:
        optional: true

  debug@4.3.4:
    resolution: {integrity: sha512-PRWFHuSU3eDtQJPvnNY7Jcket1j0t5OuOsFzPPzsekD52Zl8qUfFIPEiswXqIvHWGVHOgX+7G/vCNNhehwxfkQ==}
    engines: {node: '>=6.0'}
    peerDependencies:
      supports-color: '*'
    peerDependenciesMeta:
      supports-color:
        optional: true

  dedent@1.5.3:
    resolution: {integrity: sha512-NHQtfOOW68WD8lgypbLA5oT+Bt0xXJhiYvoR6SmmNXZfpzOGXwdKWmcwG8N7PwVVWV3eF/68nmD9BaJSsTBhyQ==}
    peerDependencies:
      babel-plugin-macros: ^3.1.0
    peerDependenciesMeta:
      babel-plugin-macros:
        optional: true

  deep-freeze-strict@1.1.1:
    resolution: {integrity: sha512-QemROZMM2IvhAcCFvahdX2Vbm4S/txeq5rFYU9fh4mQP79WTMW5c/HkQ2ICl1zuzcDZdPZ6zarDxQeQMsVYoNA==}

  deep-is@0.1.4:
    resolution: {integrity: sha512-oIPzksmTg4/MriiaYGO+okXDT7ztn/w3Eptv/+gSIdMdKsJo0u4CfYNFJPy+4SKMuCqGw2wxnA+URMg3t8a/bQ==}

  deepmerge@4.3.1:
    resolution: {integrity: sha512-3sUqbMEc77XqpdNO7FRyRog+eW3ph+GYCbj+rK+uYyRMuwsVy0rMiVtPn+QJlKFvWP/1PYpapqYn0Me2knFn+A==}
    engines: {node: '>=0.10.0'}

  defaults@1.0.4:
    resolution: {integrity: sha512-eFuaLoy/Rxalv2kr+lqMlUnrDWV+3j4pljOIJgLIhI058IQfWJ7vXhyEIHu+HtC738klGALYxOKDO0bQP3tg8A==}

  define-data-property@1.1.4:
    resolution: {integrity: sha512-rBMvIzlpA8v6E+SJZoo++HAYqsLrkg7MSfIinMPFhmkorw7X+dOXVJQs+QT69zGkzMyfDnIMN2Wid1+NbL3T+A==}
    engines: {node: '>= 0.4'}

  define-properties@1.2.1:
    resolution: {integrity: sha512-8QmQKqEASLd5nx0U1B1okLElbUuuttJ/AnYmRXbbbGDWh6uS208EjD4Xqq/I9wK7u0v6O08XhTWnt5XtEbR6Dg==}
    engines: {node: '>= 0.4'}

  delayed-stream@1.0.0:
    resolution: {integrity: sha512-ZySD7Nf91aLB0RxL4KGrKHBXl7Eds1DAmEdcoVawXnLD7SDhpNgtuII2aAkg7a7QS41jxPSZ17p4VdGnMHk3MQ==}
    engines: {node: '>=0.4.0'}

  depd@2.0.0:
    resolution: {integrity: sha512-g7nH6P6dyDioJogAAGprGpCtVImJhpPk/roCzdb3fIh61/s/nPsfR6onyMwkCAR/OlC3yBC0lESvUoQEAssIrw==}
    engines: {node: '>= 0.8'}

  dequal@2.0.3:
    resolution: {integrity: sha512-0je+qPKHEMohvfRTCEo3CrPG6cAzAYgmzKyxRiYSSDkS6eGJdyVJm7WaYA5ECaAD9wLB2T4EEeymA5aFVcYXCA==}
    engines: {node: '>=6'}

  destroy@1.2.0:
    resolution: {integrity: sha512-2sJGJTaXIIaR1w4iJSNoN0hnMY7Gpc/n8D4qSCJw8QqFWXf7cuAgnEHxBpweaVcPevC2l3KpjYCx3NypQQgaJg==}
    engines: {node: '>= 0.8', npm: 1.2.8000 || >= 1.4.16}

  detect-indent@6.1.0:
    resolution: {integrity: sha512-reYkTUJAZb9gUuZ2RvVCNhVHdg62RHnJ7WJl8ftMi4diZ6NWlciOzQN88pUhSELEwflJht4oQDv0F0BMlwaYtA==}
    engines: {node: '>=8'}

  detect-newline@3.1.0:
    resolution: {integrity: sha512-TLz+x/vEXm/Y7P7wn1EJFNLxYpUD4TgMosxY6fAVJUnJMbupHBOncxyWUG9OpTaH9EBD7uFI5LfEgmMOc54DsA==}
    engines: {node: '>=8'}

  dezalgo@1.0.4:
    resolution: {integrity: sha512-rXSP0bf+5n0Qonsb+SVVfNfIsimO4HEtmnIpPHY8Q1UCzKlQrDMfdobr8nJOOsRgWCyMRqeSBQzmWUMq7zvVig==}

  didyoumean@1.2.2:
    resolution: {integrity: sha512-gxtyfqMg7GKyhQmb056K7M3xszy/myH8w+B4RT+QXBQsvAOdc3XymqDDPHx1BgPgsdAA5SIifona89YtRATDzw==}

  diff-sequences@29.6.3:
    resolution: {integrity: sha512-EjePK1srD3P08o2j4f0ExnylqRs5B9tJjcp9t1krH2qRi8CCdsYfwe9JgSLurFBWwq4uOlipzfk5fHNvwFKr8Q==}
    engines: {node: ^14.15.0 || ^16.10.0 || >=18.0.0}

  diff@4.0.2:
    resolution: {integrity: sha512-58lmxKSA4BNyLz+HHMUzlOEpg09FV+ev6ZMe3vJihgdxzgcwZ8VoEEPmALCZG9LmqfVoNMMKpttIYTVG6uDY7A==}
    engines: {node: '>=0.3.1'}

  dir-glob@3.0.1:
    resolution: {integrity: sha512-WkrWp9GR4KXfKGYzOLmTuGVi1UWFfws377n9cc55/tb6DuqyF6pcQ5AbiHEshaDpY9v6oaSr2XCDidGmMwdzIA==}
    engines: {node: '>=8'}

  dlv@1.1.3:
    resolution: {integrity: sha512-+HlytyjlPKnIG8XuRG8WvmBP8xs8P71y+SKKS6ZXWoEgLuePxtDoUEiH7WkdePWrQ5JBpE6aoVqfZfJUQkjXwA==}

  doctrine@2.1.0:
    resolution: {integrity: sha512-35mSku4ZXK0vfCuHEDAwt55dg2jNajHZ1odvF+8SSr82EsZY4QmXfuWso8oEd8zRhVObSN18aM0CjSdoBX7zIw==}
    engines: {node: '>=0.10.0'}

  doctrine@3.0.0:
    resolution: {integrity: sha512-yS+Q5i3hBf7GBkd4KG8a7eBNNWNGLTaEwwYWUijIYM7zrlYDM0BFXHjjPWlWZ1Rg7UaddZeIDmi9jF3HmqiQ2w==}
    engines: {node: '>=6.0.0'}

  dotenv-expand@10.0.0:
    resolution: {integrity: sha512-GopVGCpVS1UKH75VKHGuQFqS1Gusej0z4FyQkPdwjil2gNIv+LNsqBlboOzpJFZKVT95GkCyWJbBSdFEFUWI2A==}
    engines: {node: '>=12'}

  dotenv@16.4.5:
    resolution: {integrity: sha512-ZmdL2rui+eB2YwhsWzjInR8LldtZHGDoQ1ugH85ppHKwpUHL7j7rN0Ti9NCnGiQbhaZ11FpR+7ao1dNsmduNUg==}
    engines: {node: '>=12'}

  dotenv@8.6.0:
    resolution: {integrity: sha512-IrPdXQsk2BbzvCBGBOTmmSH5SodmqZNt4ERAZDmW4CT+tL8VtvinqywuANaFu4bOMWki16nqf0e4oC0QIaDr/g==}
    engines: {node: '>=10'}

  drbg.js@1.0.1:
    resolution: {integrity: sha512-F4wZ06PvqxYLFEZKkFxTDcns9oFNk34hvmJSEwdzsxVQ8YI5YaxtACgQatkYgv2VI2CFkUd2Y+xosPQnHv809g==}
    engines: {node: '>=0.10'}

  eastasianwidth@0.2.0:
    resolution: {integrity: sha512-I88TYZWc9XiYHRQ4/3c5rjjfgkjhLyW2luGIheGERbNQ6OY7yTybanSpDXZa8y7VUP9YmDcYa+eyq4ca7iLqWA==}

  ee-first@1.1.1:
    resolution: {integrity: sha512-WMwm9LhRUo+WUaRN+vRuETqG89IgZphVSNkdFgeb6sS/E4OrDIN7t48CAewSHXc6C8lefD8KKfr5vY61brQlow==}

  electron-to-chromium@1.4.798:
    resolution: {integrity: sha512-by9J2CiM9KPGj9qfp5U4FcPSbXJG7FNzqnYaY4WLzX+v2PHieVGmnsA4dxfpGE3QEC7JofpPZmn7Vn1B9NR2+Q==}

  elliptic@6.5.4:
    resolution: {integrity: sha512-iLhC6ULemrljPZb+QutR5TQGB+pdW6KGD5RSegS+8sorOZT+rdQFbsQFJgvN3eRqNALqJer4oQ16YvJHlU8hzQ==}

  emittery@0.13.1:
    resolution: {integrity: sha512-DeWwawk6r5yR9jFgnDKYt4sLS0LmHJJi3ZOnb5/JdbYwj3nW+FxQnHIjhBKz8YLC7oRNPVM9NQ47I3CVx34eqQ==}
    engines: {node: '>=12'}

  emoji-regex@8.0.0:
    resolution: {integrity: sha512-MSjYzcWNOA0ewAHpz0MxpYFvwg6yjy1NG3xteoqz644VCo/RPgnr1/GGt+ic3iJTzQ8Eu3TdM14SawnVUmGE6A==}

  emoji-regex@9.2.2:
    resolution: {integrity: sha512-L18DaJsXSUk2+42pv8mLs5jJT2hqFkFE4j21wOmgbUqsZ2hL72NsUU785g9RXgo3s0ZNgVl42TiHp3ZtOv/Vyg==}

  encodeurl@1.0.2:
    resolution: {integrity: sha512-TPJXq8JqFaVYm2CWmPvnP2Iyo4ZSM7/QKcSmuMLDObfpH5fi7RUGmd/rTDf+rut/saiDiQEeVTNgAmJEdAOx0w==}
    engines: {node: '>= 0.8'}

  encoding@0.1.13:
    resolution: {integrity: sha512-ETBauow1T35Y/WZMkio9jiM0Z5xjHHmJ4XmjZOq1l/dXz3lr2sRn87nJy20RupqSh1F2m3HHPSp8ShIPQJrJ3A==}

  enhanced-resolve@5.16.0:
    resolution: {integrity: sha512-O+QWCviPNSSLAD9Ucn8Awv+poAkqn3T1XY5/N7kR7rQO9yfSGWkYZDwpJ+iKF7B8rxaQKWngSqACpgzeapSyoA==}
    engines: {node: '>=10.13.0'}

  enhanced-resolve@5.17.1:
    resolution: {integrity: sha512-LMHl3dXhTcfv8gM4kEzIUeTQ+7fpdA0l2tUf34BddXPkz2A5xJ5L/Pchd5BL6rdccM9QGvu0sWZzK1Z1t4wwyg==}
    engines: {node: '>=10.13.0'}

  enquirer@2.3.6:
    resolution: {integrity: sha512-yjNnPr315/FjS4zIsUxYguYUPP2e1NK4d7E7ZOLiyYCcbFBiTMyID+2wvm2w6+pZ/odMA7cRkjhsPbltwBOrLg==}
    engines: {node: '>=8.6'}

  entities@4.5.0:
    resolution: {integrity: sha512-V0hjH4dGPh9Ao5p0MoRY6BVqtwCjhz6vI5LT8AJ55H+4g9/4vbHx1I54fS0XuclLhDHArPQCiMjDxjaL8fPxhw==}
    engines: {node: '>=0.12'}

  error-ex@1.3.2:
    resolution: {integrity: sha512-7dFHNmqeFSEt2ZBsCriorKnn3Z2pj+fd9kmI6QoWw4//DL+icEBfc0U7qJCisqrTsKTjw4fNFy2pW9OqStD84g==}

  es-abstract@1.23.3:
    resolution: {integrity: sha512-e+HfNH61Bj1X9/jLc5v1owaLYuHdeHHSQlkhCBiTK8rBvKaULl/beGMxwrMXjpYrv4pz22BlY570vVePA2ho4A==}
    engines: {node: '>= 0.4'}

  es-define-property@1.0.0:
    resolution: {integrity: sha512-jxayLKShrEqqzJ0eumQbVhTYQM27CfT1T35+gCgDFoL82JLsXqTJ76zv6A0YLOgEnLUMvLzsDsGIrl8NFpT2gQ==}
    engines: {node: '>= 0.4'}

  es-errors@1.3.0:
    resolution: {integrity: sha512-Zf5H2Kxt2xjTvbJvP2ZWLEICxA6j+hAmMzIlypy4xcBg1vKVnx89Wy0GbS+kf5cwCVFFzdCFh2XSCFNULS6csw==}
    engines: {node: '>= 0.4'}

  es-iterator-helpers@1.0.18:
    resolution: {integrity: sha512-scxAJaewsahbqTYrGKJihhViaM6DDZDDoucfvzNbK0pOren1g/daDQ3IAhzn+1G14rBG7w+i5N+qul60++zlKA==}
    engines: {node: '>= 0.4'}

  es-module-lexer@1.5.4:
    resolution: {integrity: sha512-MVNK56NiMrOwitFB7cqDwq0CQutbw+0BvLshJSse0MUNU+y1FC3bUS/AQg7oUng+/wKrrki7JfmwtVHkVfPLlw==}

  es-object-atoms@1.0.0:
    resolution: {integrity: sha512-MZ4iQ6JwHOBQjahnjwaC1ZtIBH+2ohjamzAO3oaHcXYup7qxjF2fixyH+Q71voWHeOkI2q/TnJao/KfXYIZWbw==}
    engines: {node: '>= 0.4'}

  es-set-tostringtag@2.0.3:
    resolution: {integrity: sha512-3T8uNMC3OQTHkFUsFq8r/BwAXLHvU/9O9mE0fBc/MY5iq/8H7ncvO947LmYA6ldWw9Uh8Yhf25zu6n7nML5QWQ==}
    engines: {node: '>= 0.4'}

  es-shim-unscopables@1.0.2:
    resolution: {integrity: sha512-J3yBRXCzDu4ULnQwxyToo/OjdMx6akgVC7K6few0a7F/0wLtmKKN7I73AH5T2836UuXRqN7Qg+IIUw/+YJksRw==}

  es-to-primitive@1.2.1:
    resolution: {integrity: sha512-QCOllgZJtaUo9miYBcLChTUaHNjJF3PYs1VidD7AwiEj1kYxKeQTctLAezAOH5ZKRH0g2IgPn6KwB4IT8iRpvA==}
    engines: {node: '>= 0.4'}

  escalade@3.1.2:
    resolution: {integrity: sha512-ErCHMCae19vR8vQGe50xIsVomy19rg6gFu3+r3jkEO46suLMWBksvVyoGgQV+jOfl84ZSOSlmv6Gxa89PmTGmA==}
    engines: {node: '>=6'}

  escape-html@1.0.3:
    resolution: {integrity: sha512-NiSupZ4OeuGwr68lGIeym/ksIZMJodUGOSCZ/FSnTxcrekbvqrgdUxlJOMpijaKZVjAJrWrGs/6Jy8OMuyj9ow==}

  escape-string-regexp@1.0.5:
    resolution: {integrity: sha512-vbRorB5FUQWvla16U8R/qgaFIya2qGzwDrNmCZuYKrbdSUMG6I1ZCGQRefkRVhuOkIGVne7BQ35DSfo1qvJqFg==}
    engines: {node: '>=0.8.0'}

  escape-string-regexp@2.0.0:
    resolution: {integrity: sha512-UpzcLCXolUWcNu5HtVMHYdXJjArjsF9C0aNnquZYY4uW/Vu0miy5YoWvbV345HauVvcAUnpRuhMMcqTcGOY2+w==}
    engines: {node: '>=8'}

  escape-string-regexp@4.0.0:
    resolution: {integrity: sha512-TtpcNJ3XAzx3Gq8sWRzJaVajRs0uVxA2YAkdb1jm2YkPz4G6egUFAyA3n5vtEIZefPk5Wa4UXbKuS5fKkJWdgA==}
    engines: {node: '>=10'}

  eslint-config-next@14.2.2:
    resolution: {integrity: sha512-12/uFc0KX+wUs7EDpOUGKMXBXZJiBVGdK5/m/QgXOCg2mQ0bQWoKSWNrCeOg7Vum6Kw1d1TW453W6xh+GbHquw==}
    peerDependencies:
      eslint: ^7.23.0 || ^8.0.0
      typescript: '>=3.3.1'
    peerDependenciesMeta:
      typescript:
        optional: true

  eslint-config-prettier@9.1.0:
    resolution: {integrity: sha512-NSWl5BFQWEPi1j4TjVNItzYV7dZXZ+wP6I6ZhrBGpChQhZRUaElihE9uRRkcbRnNb76UMKDF3r+WTmNcGPKsqw==}
    hasBin: true
    peerDependencies:
      eslint: '>=7.0.0'

  eslint-import-resolver-node@0.3.9:
    resolution: {integrity: sha512-WFj2isz22JahUv+B788TlO3N6zL3nNJGU8CcZbPZvVEkBPaJdCV4vy5wyghty5ROFbCRnm132v8BScu5/1BQ8g==}

  eslint-import-resolver-typescript@3.6.1:
    resolution: {integrity: sha512-xgdptdoi5W3niYeuQxKmzVDTATvLYqhpwmykwsh7f6HIOStGWEIL9iqZgQDF9u9OEzrRwR8no5q2VT+bjAujTg==}
    engines: {node: ^14.18.0 || >=16.0.0}
    peerDependencies:
      eslint: '*'
      eslint-plugin-import: '*'

  eslint-module-utils@2.8.1:
    resolution: {integrity: sha512-rXDXR3h7cs7dy9RNpUlQf80nX31XWJEyGq1tRMo+6GsO5VmTe4UTwtmonAD4ZkAsrfMVDA2wlGJ3790Ys+D49Q==}
    engines: {node: '>=4'}
    peerDependencies:
      '@typescript-eslint/parser': '*'
      eslint: '*'
      eslint-import-resolver-node: '*'
      eslint-import-resolver-typescript: '*'
      eslint-import-resolver-webpack: '*'
    peerDependenciesMeta:
      '@typescript-eslint/parser':
        optional: true
      eslint:
        optional: true
      eslint-import-resolver-node:
        optional: true
      eslint-import-resolver-typescript:
        optional: true
      eslint-import-resolver-webpack:
        optional: true

  eslint-plugin-import@2.29.1:
    resolution: {integrity: sha512-BbPC0cuExzhiMo4Ff1BTVwHpjjv28C5R+btTOGaCRC7UEz801up0JadwkeSk5Ued6TG34uaczuVuH6qyy5YUxw==}
    engines: {node: '>=4'}
    peerDependencies:
      '@typescript-eslint/parser': '*'
      eslint: ^2 || ^3 || ^4 || ^5 || ^6 || ^7.2.0 || ^8
    peerDependenciesMeta:
      '@typescript-eslint/parser':
        optional: true

  eslint-plugin-jsx-a11y@6.8.0:
    resolution: {integrity: sha512-Hdh937BS3KdwwbBaKd5+PLCOmYY6U4f2h9Z2ktwtNKvIdIEu137rjYbcb9ApSbVJfWxANNuiKTD/9tOKjK9qOA==}
    engines: {node: '>=4.0'}
    peerDependencies:
      eslint: ^3 || ^4 || ^5 || ^6 || ^7 || ^8

  eslint-plugin-prettier@5.1.3:
    resolution: {integrity: sha512-C9GCVAs4Eq7ZC/XFQHITLiHJxQngdtraXaM+LoUFoFp/lHNl2Zn8f3WQbe9HvTBBQ9YnKFB0/2Ajdqwo5D1EAw==}
    engines: {node: ^14.18.0 || >=16.0.0}
    peerDependencies:
      '@types/eslint': '>=8.0.0'
      eslint: '>=8.0.0'
      eslint-config-prettier: '*'
      prettier: '>=3.0.0'
    peerDependenciesMeta:
      '@types/eslint':
        optional: true
      eslint-config-prettier:
        optional: true

  eslint-plugin-react-hooks@4.6.0:
    resolution: {integrity: sha512-oFc7Itz9Qxh2x4gNHStv3BqJq54ExXmfC+a1NjAta66IAN87Wu0R/QArgIS9qKzX3dXKPI9H5crl9QchNMY9+g==}
    engines: {node: '>=10'}
    peerDependencies:
      eslint: ^3.0.0 || ^4.0.0 || ^5.0.0 || ^6.0.0 || ^7.0.0 || ^8.0.0-0

  eslint-plugin-react@7.34.1:
    resolution: {integrity: sha512-N97CxlouPT1AHt8Jn0mhhN2RrADlUAsk1/atcT2KyA/l9Q/E6ll7OIGwNumFmWfZ9skV3XXccYS19h80rHtgkw==}
    engines: {node: '>=4'}
    peerDependencies:
      eslint: ^3 || ^4 || ^5 || ^6 || ^7 || ^8

  eslint-scope@5.1.1:
    resolution: {integrity: sha512-2NxwbF/hZ0KpepYN0cNbo+FN6XoK7GaHlQhgx/hIZl6Va0bF45RQOOwhLIy8lQDbuCiadSLCBnH2CFYquit5bw==}
    engines: {node: '>=8.0.0'}

  eslint-scope@7.2.2:
    resolution: {integrity: sha512-dOt21O7lTMhDM+X9mB4GX+DZrZtCUJPL/wlcTqxyrx5IvO0IYtILdtrQGQp+8n5S0gwSVmOf9NQrjMOgfQZlIg==}
    engines: {node: ^12.22.0 || ^14.17.0 || >=16.0.0}

  eslint-scope@8.0.1:
    resolution: {integrity: sha512-pL8XjgP4ZOmmwfFE8mEhSxA7ZY4C+LWyqjQ3o4yWkkmD0qcMT9kkW3zWHOczhWcjTSgqycYAgwSlXvZltv65og==}
    engines: {node: ^18.18.0 || ^20.9.0 || >=21.1.0}

  eslint-visitor-keys@3.4.3:
    resolution: {integrity: sha512-wpc+LXeiyiisxPlEkUzU6svyS1frIO3Mgxj1fdy7Pm8Ygzguax2N3Fa/D/ag1WqbOprdI+uY6wMUl8/a2G+iag==}
    engines: {node: ^12.22.0 || ^14.17.0 || >=16.0.0}

  eslint-visitor-keys@4.0.0:
    resolution: {integrity: sha512-OtIRv/2GyiF6o/d8K7MYKKbXrOUBIK6SfkIRM4Z0dY3w+LiQ0vy3F57m0Z71bjbyeiWFiHJ8brqnmE6H6/jEuw==}
    engines: {node: ^18.18.0 || ^20.9.0 || >=21.1.0}

  eslint@8.57.0:
    resolution: {integrity: sha512-dZ6+mexnaTIbSBZWgou51U6OmzIhYM2VcNdtiTtI7qPNZm35Akpr0f6vtw3w1Kmn5PYo+tZVfh13WrhpS6oLqQ==}
    engines: {node: ^12.22.0 || ^14.17.0 || >=16.0.0}
    hasBin: true

  eslint@9.1.0:
    resolution: {integrity: sha512-1TCBecGFQtItia2o39P7Z4BK1X7ByNPxAiWJvwiyTGcOwYnTiiASgMpNA6a+beu8cFPhEDWvPf6mIlYUJv6sgA==}
    engines: {node: ^18.18.0 || ^20.9.0 || >=21.1.0}
    hasBin: true

  espree@10.0.1:
    resolution: {integrity: sha512-MWkrWZbJsL2UwnjxTX3gG8FneachS/Mwg7tdGXce011sJd5b0JG54vat5KHnfSBODZ3Wvzd2WnjxyzsRoVv+ww==}
    engines: {node: ^18.18.0 || ^20.9.0 || >=21.1.0}

  espree@9.6.1:
    resolution: {integrity: sha512-oruZaFkjorTpF32kDSI5/75ViwGeZginGGy2NoOSg3Q9bnwlnmDm4HLnkl0RE3n+njDXR037aY1+x58Z/zFdwQ==}
    engines: {node: ^12.22.0 || ^14.17.0 || >=16.0.0}

  esprima@4.0.1:
    resolution: {integrity: sha512-eGuFFw7Upda+g4p+QHvnW0RyTX/SVeJBDM/gCtMARO0cLuT2HcEKnTPvhjV6aGeqrCB/sbNop0Kszm0jsaWU4A==}
    engines: {node: '>=4'}
    hasBin: true

  esquery@1.5.0:
    resolution: {integrity: sha512-YQLXUplAwJgCydQ78IMJywZCceoqk1oH01OERdSAJc/7U2AylwjhSCLDEtqwg811idIS/9fIU5GjG73IgjKMVg==}
    engines: {node: '>=0.10'}

  esrecurse@4.3.0:
    resolution: {integrity: sha512-KmfKL3b6G+RXvP8N1vr3Tq1kL/oCFgn2NYXEtqP8/L3pKapUA4G8cFVaoF3SU323CD4XypR/ffioHmkti6/Tag==}
    engines: {node: '>=4.0'}

  estraverse@4.3.0:
    resolution: {integrity: sha512-39nnKffWz8xN1BU/2c79n9nB9HDzo0niYUqx6xyqUnyoAnQyyWpOTdZEeiCch8BBu515t4wp9ZmgVfVhn9EBpw==}
    engines: {node: '>=4.0'}

  estraverse@5.3.0:
    resolution: {integrity: sha512-MMdARuVEQziNTeJD8DgMqmhwR11BRQ/cBP+pLtYdSTnf3MIO8fFeiINEbX36ZdNlfU/7A9f3gUw49B3oQsvwBA==}
    engines: {node: '>=4.0'}

  esutils@2.0.3:
    resolution: {integrity: sha512-kVscqXk4OCp68SZ0dkgEKVi6/8ij300KBWTJq32P/dYeWTSwK41WyTxalN1eRmA5Z9UU/LX9D7FWSmV9SAYx6g==}
    engines: {node: '>=0.10.0'}

  etag@1.8.1:
    resolution: {integrity: sha512-aIL5Fx7mawVa300al2BnEE4iNvo1qETxLrPI/o05L7z6go7fCw1J6EQmbK4FmJ2AS7kgVF/KEZWufBfdClMcPg==}
    engines: {node: '>= 0.6'}

  ethers@6.13.1:
    resolution: {integrity: sha512-hdJ2HOxg/xx97Lm9HdCWk949BfYqYWpyw4//78SiwOLgASyfrNszfMUNB2joKjvGUdwhHfaiMMFFwacVVoLR9A==}
    engines: {node: '>=14.0.0'}

  event-target-shim@5.0.1:
    resolution: {integrity: sha512-i/2XbnSz/uxRCU6+NdVJgKWDTM427+MqYbkQzD321DuCQJUqOuJKIA0IM2+W2xtYHdKOmZ4dR6fExsd4SXL+WQ==}
    engines: {node: '>=6'}

  events@3.3.0:
    resolution: {integrity: sha512-mQw+2fkQbALzQ7V0MY0IqdnXNOeTtP4r0lN9z7AAawCXgqea7bDii20AYrIBrFd/Hx0M2Ocz6S111CaFkUcb0Q==}
    engines: {node: '>=0.8.x'}

  evp_bytestokey@1.0.3:
    resolution: {integrity: sha512-/f2Go4TognH/KvCISP7OUsHn85hT9nUkxxA9BEWxFn+Oj9o8ZNLm/40hdlgSLyuOimsrTKLUMEorQexp/aPQeA==}

  execa@5.0.0:
    resolution: {integrity: sha512-ov6w/2LCiuyO4RLYGdpFGjkcs0wMTgGE8PrkTHikeUy5iJekXyPIKUjifk5CsE0pt7sMCrMZ3YNqoCj6idQOnQ==}
    engines: {node: '>=10'}

  exit@0.1.2:
    resolution: {integrity: sha512-Zk/eNKV2zbjpKzrsQ+n1G6poVbErQxJ0LBOJXaKZ1EViLzH+hrLu9cdXI4zw9dBQJslwBEpbQ2P1oS7nDxs6jQ==}
    engines: {node: '>= 0.8.0'}

  expect@29.7.0:
    resolution: {integrity: sha512-2Zks0hf1VLFYI1kbh0I5jP3KHHyCHpkfyHBzsSXRFgl/Bg9mWYfMW8oD+PdMPlEwy5HNsR9JutYy6pMeOh61nw==}
    engines: {node: ^14.15.0 || ^16.10.0 || >=18.0.0}

  express@4.19.2:
    resolution: {integrity: sha512-5T6nhjsT+EOMzuck8JjBHARTHfMht0POzlA60WV2pMD3gyXw2LZnZ+ueGdNxG+0calOJcWKbpFcuzLZ91YWq9Q==}
    engines: {node: '>= 0.10.0'}

  extendable-error@0.1.7:
    resolution: {integrity: sha512-UOiS2in6/Q0FK0R0q6UY9vYpQ21mr/Qn1KOnte7vsACuNJf514WvCCUHSRCPcgjPT2bAhNIJdlE6bVap1GKmeg==}

  external-editor@3.1.0:
    resolution: {integrity: sha512-hMQ4CX1p1izmuLYyZqLMO/qGNw10wSv9QDCPfzXfyFrOaCSSoRfqE1Kf1s5an66J5JZC62NewG+mK49jOCtQew==}
    engines: {node: '>=4'}

  fast-deep-equal@3.1.3:
    resolution: {integrity: sha512-f3qQ9oQy9j2AhBe/H9VC91wLmKBCCU/gDOnKNAYG5hswO7BLKj09Hc5HYNz9cGI++xlpDCIgDaitVs03ATR84Q==}

  fast-diff@1.3.0:
    resolution: {integrity: sha512-VxPP4NqbUjj6MaAOafWeUn2cXWLcCtljklUtZf0Ind4XQ+QPtmA0b18zZy0jIQx+ExRVCR/ZQpBmik5lXshNsw==}

  fast-glob@3.3.2:
    resolution: {integrity: sha512-oX2ruAFQwf/Orj8m737Y5adxDQO0LAB7/S5MnxCdTNDd4p6BsyIVsv9JQsATbTSq8KHRpLwIHbVlUNatxd+1Ow==}
    engines: {node: '>=8.6.0'}

  fast-json-stable-stringify@2.1.0:
    resolution: {integrity: sha512-lhd/wF+Lk98HZoTCtlVraHtfh5XYijIjalXck7saUtuanSDyLMxnHhSXEDJqHxD7msR8D0uCmqlkwjCV8xvwHw==}

  fast-levenshtein@2.0.6:
    resolution: {integrity: sha512-DCXu6Ifhqcks7TZKY3Hxp3y6qphY5SJZmrWMDrKcERSOXWQdMhU9Ig/PYrzyw/ul9jOIyh0N4M0tbC5hodg8dw==}

  fast-safe-stringify@2.1.1:
    resolution: {integrity: sha512-W+KJc2dmILlPplD/H4K9l9LcAHAfPtP6BY84uVLXQ6Evcz9Lcg33Y2z1IVblT6xdY54PXYVHEv+0Wpq8Io6zkA==}

  fastq@1.17.1:
    resolution: {integrity: sha512-sRVD3lWVIXWg6By68ZN7vho9a1pQcN/WBFaAAsDDFzlJjvoGx0P8z7V1t72grFJfJhu3YPZBuu25f7Kaw2jN1w==}

  fb-watchman@2.0.2:
    resolution: {integrity: sha512-p5161BqbuCaSnB8jIbzQHOlpgsPmK5rJVDfDKO91Axs5NC1uu3HRQm6wt9cd9/+GtQQIO53JdGXXoyDpTAsgYA==}

  figures@3.2.0:
    resolution: {integrity: sha512-yaduQFRKLXYOGgEn6AZau90j3ggSOyiqXU0F9JZfeXYhNa+Jk4X+s45A2zg5jns87GAFa34BBm2kXw4XpNcbdg==}
    engines: {node: '>=8'}

  file-entry-cache@6.0.1:
    resolution: {integrity: sha512-7Gps/XWymbLk2QLYK4NzpMOrYjMhdIxXuIvy2QBsLE6ljuodKvdkWs/cpyJJ3CVIVpH0Oi1Hvg1ovbMzLdFBBg==}
    engines: {node: ^10.12.0 || >=12.0.0}

  file-entry-cache@8.0.0:
    resolution: {integrity: sha512-XXTUwCvisa5oacNGRP9SfNtYBNAMi+RPwBFmblZEF7N7swHYQS6/Zfk7SRwx4D5j3CH211YNRco1DEMNVfZCnQ==}
    engines: {node: '>=16.0.0'}

  file-uri-to-path@1.0.0:
    resolution: {integrity: sha512-0Zt+s3L7Vf1biwWZ29aARiVYLx7iMGnEUl9x33fbB/j3jR81u/O2LbqK+Bm1CDSNDKVtJ/YjwY7TUd5SkeLQLw==}

  fill-range@7.0.1:
    resolution: {integrity: sha512-qOo9F+dMUmC2Lcb4BbVvnKJxTPjCm+RRpe4gDuGrzkL7mEVl/djYSu2OdQ2Pa302N4oqkSg9ir6jaLWJ2USVpQ==}
    engines: {node: '>=8'}

  finalhandler@1.2.0:
    resolution: {integrity: sha512-5uXcUVftlQMFnWC9qu/svkWv3GTd2PfUhK/3PLkYNAe7FbqJMt3515HaxE6eRL74GdsriiwujiawdaB1BpEISg==}
    engines: {node: '>= 0.8'}

  find-up@4.1.0:
    resolution: {integrity: sha512-PpOwAdQ/YlXQ2vj8a3h8IipDuYRi3wceVQQGYWxNINccq40Anw7BlsEXCMbt1Zt+OLA6Fq9suIpIWD0OsnISlw==}
    engines: {node: '>=8'}

  find-up@5.0.0:
    resolution: {integrity: sha512-78/PXT1wlLLDgTzDs7sjq9hzz0vXD+zn+7wypEe4fXQxCmdmqfGsEPQxmiCSQI3ajFV91bVSsvNtrJRiW6nGng==}
    engines: {node: '>=10'}

  find-yarn-workspace-root2@1.2.16:
    resolution: {integrity: sha512-hr6hb1w8ePMpPVUK39S4RlwJzi+xPLuVuG8XlwXU3KD5Yn3qgBWVfy3AzNlDhWvE1EORCE65/Qm26rFQt3VLVA==}

  flat-cache@3.2.0:
    resolution: {integrity: sha512-CYcENa+FtcUKLmhhqyctpclsq7QF38pKjZHsGNiSQF5r4FtoKDWabFDl3hzaEQMvT1LHEysw5twgLvpYYb4vbw==}
    engines: {node: ^10.12.0 || >=12.0.0}

  flat-cache@4.0.1:
    resolution: {integrity: sha512-f7ccFPK3SXFHpx15UIGyRJ/FJQctuKZ0zVuN3frBo4HnK3cay9VEW0R6yPYFHC0AgqhukPzKjq22t5DmAyqGyw==}
    engines: {node: '>=16'}

  flatted@3.3.1:
    resolution: {integrity: sha512-X8cqMLLie7KsNUDSdzeN8FYK9rEt4Dt67OsG/DNGnYTSDBG4uFAJFBnUeiV+zCVAvwFy56IjM9sH51jVaEhNxw==}

  for-each@0.3.3:
    resolution: {integrity: sha512-jqYfLp7mo9vIyQf8ykW2v7A+2N4QjeCeI5+Dz9XraiO1ign81wjiH7Fb9vSOWvQfNtmSa4H2RoQTrrXivdUZmw==}

  foreground-child@3.1.1:
    resolution: {integrity: sha512-TMKDUnIte6bfb5nWv7V/caI169OHgvwjb7V4WkeUvbQQdjr5rWKqHFiKWb/fcOwB+CzBT+qbWjvj+DVwRskpIg==}
    engines: {node: '>=14'}

  fork-ts-checker-webpack-plugin@9.0.2:
    resolution: {integrity: sha512-Uochze2R8peoN1XqlSi/rGUkDQpRogtLFocP9+PGu68zk1BDAKXfdeCdyVZpgTk8V8WFVQXdEz426VKjXLO1Gg==}
    engines: {node: '>=12.13.0', yarn: '>=1.0.0'}
    peerDependencies:
      typescript: '>3.6.0'
      webpack: ^5.11.0

  form-data@4.0.0:
    resolution: {integrity: sha512-ETEklSGi5t0QMZuiXoA/Q6vcnxcLQP5vdugSpuAyi6SVGi2clPPp+xgEhuMaHC+zGgn31Kd235W35f7Hykkaww==}
    engines: {node: '>= 6'}

  formidable@3.5.1:
    resolution: {integrity: sha512-WJWKelbRHN41m5dumb0/k8TeAx7Id/y3a+Z7QfhxP/htI9Js5zYaEDtG8uMgG0vM0lOlqnmjE99/kfpOYi/0Og==}

  forwarded@0.2.0:
    resolution: {integrity: sha512-buRG0fpBtRHSTCOASe6hD258tEubFoRLb4ZNA6NxMVHNw2gOcwHo9wyablzMzOA5z9xA9L1KNjk/Nt6MT9aYow==}
    engines: {node: '>= 0.6'}

  fresh@0.5.2:
    resolution: {integrity: sha512-zJ2mQYM18rEFOudeV4GShTGIQ7RbzA7ozbU9I/XBpm7kqgMywgmylMwXHxZJmkVoYkna9d2pVXVXPdYTP9ej8Q==}
    engines: {node: '>= 0.6'}

  fs-extra@10.1.0:
    resolution: {integrity: sha512-oRXApq54ETRj4eMiFzGnHWGy+zo5raudjuxN0b8H7s/RU2oW0Wvsx9O0ACRN/kRq9E8Vu/ReskGB5o3ji+FzHQ==}
    engines: {node: '>=12'}

  fs-extra@7.0.1:
    resolution: {integrity: sha512-YJDaCJZEnBmcbw13fvdAM9AwNOJwOzrE4pqMqBq5nFiEqXUqHwlK4B+3pUw6JNvfSPtX05xFHtYy/1ni01eGCw==}
    engines: {node: '>=6 <7 || >=8'}

  fs-extra@8.1.0:
    resolution: {integrity: sha512-yhlQgA6mnOJUKOsRUFsgJdQCvkKhcz8tlZG5HBQfReYZy46OwLcY+Zia0mtdHsOo9y/hP+CxMN0TU9QxoOtG4g==}
    engines: {node: '>=6 <7 || >=8'}

  fs-monkey@1.0.6:
    resolution: {integrity: sha512-b1FMfwetIKymC0eioW7mTywihSQE4oLzQn1dB6rZB5fx/3NpNEdAWeCSMB+60/AeT0TCXsxzAlcYVEFCTAksWg==}

  fs.realpath@1.0.0:
    resolution: {integrity: sha512-OO0pH2lK6a0hZnAdau5ItzHPI6pUlvI7jMVnxUQRtw4owF2wk8lOSabtGDCTP4Ggrg2MbGnWO9X8K1t4+fGMDw==}

  fsevents@2.3.3:
    resolution: {integrity: sha512-5xoDfX+fL7faATnagmWPpbFtwh/R77WmMMqqHGS65C3vvB0YHrgF+B1YmZ3441tMj5n63k0212XNoJwzlhffQw==}
    engines: {node: ^8.16.0 || ^10.6.0 || >=11.0.0}
    os: [darwin]

  function-bind@1.1.2:
    resolution: {integrity: sha512-7XHNxH7qX9xG5mIwxkhumTox/MIRNcOgDrxWsMt2pAr23WHp6MrRlN7FBSFpCpr+oVO0F744iUgR82nJMfG2SA==}

  function.prototype.name@1.1.6:
    resolution: {integrity: sha512-Z5kx79swU5P27WEayXM1tBi5Ze/lbIyiNgU3qyXUOf9b2rgXYyF9Dy9Cx+IQv/Lc8WCG6L82zwUPpSS9hGehIg==}
    engines: {node: '>= 0.4'}

  functions-have-names@1.2.3:
    resolution: {integrity: sha512-xckBUXyTIqT97tq2x2AMb+g163b5JFysYk0x4qxNFwbfQkmNZoiRHb6sPzI9/QV33WeuvVYBUIiD4NzNIyqaRQ==}

  gensync@1.0.0-beta.2:
    resolution: {integrity: sha512-3hN7NaskYvMDLQY55gnW3NQ+mesEAepTqlg+VEbj7zzqEMBVNhzcGYYeqFo/TlYz6eQiFcp1HcsCZO+nGgS8zg==}
    engines: {node: '>=6.9.0'}

  get-caller-file@2.0.5:
    resolution: {integrity: sha512-DyFP3BM/3YHTQOCUL/w0OZHR0lpKeGrxotcHWcqNEdnltqFwXVfhEBQ94eIo34AfQpo0rGki4cyIiftY06h2Fg==}
    engines: {node: 6.* || 8.* || >= 10.*}

  get-intrinsic@1.2.4:
    resolution: {integrity: sha512-5uYhsJH8VJBTv7oslg4BznJYhDoRI6waYCxMmCdnTrcCrHA/fCFKoTFz2JKKE0HdDFUF7/oQuhzumXJK7paBRQ==}
    engines: {node: '>= 0.4'}

  get-package-type@0.1.0:
    resolution: {integrity: sha512-pjzuKtY64GYfWizNAJ0fr9VqttZkNiK2iS430LtIHzjBEr6bX8Am2zm4sW4Ro5wjWW5cAlRL1qAMTcXbjNAO2Q==}
    engines: {node: '>=8.0.0'}

  get-stream@6.0.0:
    resolution: {integrity: sha512-A1B3Bh1UmL0bidM/YX2NsCOTnGJePL9rO/M+Mw3m9f2gUpfokS0hi5Eah0WSUEWZdZhIZtMjkIYS7mDfOqNHbg==}
    engines: {node: '>=10'}

  get-symbol-description@1.0.2:
    resolution: {integrity: sha512-g0QYk1dZBxGwk+Ngc+ltRH2IBp2f7zBkBMBJZCDerh6EhlhSR6+9irMCuT/09zD6qkarHUSn529sK/yL4S27mg==}
    engines: {node: '>= 0.4'}

  get-tsconfig@4.7.3:
    resolution: {integrity: sha512-ZvkrzoUA0PQZM6fy6+/Hce561s+faD1rsNwhnO5FelNjyy7EMGJ3Rz1AQ8GYDWjhRs/7dBLOEJvhK8MiEJOAFg==}

  glob-parent@5.1.2:
    resolution: {integrity: sha512-AOIgSQCepiJYwP3ARnGx+5VnTu2HBYdzbGP45eLw1vr3zB3vZLeyed1sC9hnbcOc9/SrMyM5RPQrkGz4aS9Zow==}
    engines: {node: '>= 6'}

  glob-parent@6.0.2:
    resolution: {integrity: sha512-XxwI8EOhVQgWp6iDL+3b0r86f4d6AX6zSU55HfB4ydCEuXLXc5FcYeOu+nnGftS4TEju/11rt4KJPTMgbfmv4A==}
    engines: {node: '>=10.13.0'}

  glob-to-regexp@0.4.1:
    resolution: {integrity: sha512-lkX1HJXwyMcprw/5YUZc2s7DrpAiHB21/V+E1rHUrVNokkvB6bqMzT0VfV6/86ZNabt1k14YOIaT7nDvOX3Iiw==}

  glob@10.3.10:
    resolution: {integrity: sha512-fa46+tv1Ak0UPK1TOy/pZrIybNNt4HCv7SDzwyfiOZkvZLEbjsZkJBPtDHVshZjbecAoAGSC20MjLDG/qr679g==}
    engines: {node: '>=16 || 14 >=14.17'}
    hasBin: true

  glob@10.3.12:
    resolution: {integrity: sha512-TCNv8vJ+xz4QiqTpfOJA7HvYv+tNIRHKfUWw/q+v2jdgN4ebz+KY9tGx5J4rHP0o84mNP+ApH66HRX8us3Khqg==}
    engines: {node: '>=16 || 14 >=14.17'}
    hasBin: true

  glob@10.4.2:
    resolution: {integrity: sha512-GwMlUF6PkPo3Gk21UxkCohOv0PLcIXVtKyLlpEI28R/cO/4eNOdmLk3CMW1wROV/WR/EsZOWAfBbBOqYvs88/w==}
    engines: {node: '>=16 || 14 >=14.18'}
    hasBin: true

  glob@7.2.3:
    resolution: {integrity: sha512-nFR0zLpU2YCaRxwoCJvL6UvCH2JFyFVIvwTLsIf21AuHlMskA1hhTdk+LlYJtOlYt9v6dvszD2BGRqBL+iQK9Q==}
    deprecated: Glob versions prior to v9 are no longer supported

  globals@11.12.0:
    resolution: {integrity: sha512-WOBp/EEGUiIsJSp7wcv/y6MO+lV9UoncWqxuFfm8eBwzWNgyfBd6Gz+IeKQ9jCmyhoH99g15M3T+QaVHFjizVA==}
    engines: {node: '>=4'}

  globals@13.24.0:
    resolution: {integrity: sha512-AhO5QUcj8llrbG09iWhPU2B204J1xnPeL8kQmVorSsy+Sjj1sk8gIyh6cUocGmH4L0UuhAJy+hJMRA4mgA4mFQ==}
    engines: {node: '>=8'}

  globals@14.0.0:
    resolution: {integrity: sha512-oahGvuMGQlPw/ivIYBjVSrWAfWLBeku5tpPE2fOPLi+WHffIWbuh2tCjhyQhTBPMf5E9jDEH4FOmTYgYwbKwtQ==}
    engines: {node: '>=18'}

  globalthis@1.0.3:
    resolution: {integrity: sha512-sFdI5LyBiNTHjRd7cGPWapiHWMOXKyuBNX/cWJ3NfzrZQVa8GI/8cofCl74AOVqq9W5kNmguTIzJ/1s2gyI9wA==}
    engines: {node: '>= 0.4'}

  globby@11.1.0:
    resolution: {integrity: sha512-jhIXaOzy1sb8IyocaruWSn1TjmnBVs8Ayhcy83rmxNJ8q2uWKCAj3CnJY+KpGSXCueAPc0i05kVvVKtP1t9S3g==}
    engines: {node: '>=10'}

  gopd@1.0.1:
    resolution: {integrity: sha512-d65bNlIadxvpb/A2abVdlqKqV563juRnZ1Wtk6s1sIR8uNsXR70xqIzVqxVf1eTqDunwT2MkczEeaezCKTZhwA==}

  graceful-fs@4.2.11:
    resolution: {integrity: sha512-RbJ5/jmFcNNCcDV5o9eTnBLJ/HszWV0P73bc+Ff4nS/rJj+YaS6IGyiOL0VoBYX+l1Wrl3k63h/KrH+nhJ0XvQ==}

  graphemer@1.4.0:
    resolution: {integrity: sha512-EtKwoO6kxCL9WO5xipiHTZlSzBm7WLT627TqC/uVRd0HKmq8NXyebnNYxDoBi7wt8eTWrUrKXCOVaFq9x1kgag==}

  has-bigints@1.0.2:
    resolution: {integrity: sha512-tSvCKtBr9lkF0Ex0aQiP9N+OpV4zi2r/Nee5VkRDbaqv35RLYMzbwQfFSZZH0kR+Rd6302UJZ2p/bJCEoR3VoQ==}

  has-flag@3.0.0:
    resolution: {integrity: sha512-sKJf1+ceQBr4SMkvQnBDNDtf4TXpVhVGateu0t918bl30FnbE2m4vNLX+VWe/dpjlb+HugGYzW7uQXH98HPEYw==}
    engines: {node: '>=4'}

  has-flag@4.0.0:
    resolution: {integrity: sha512-EykJT/Q1KjTWctppgIAgfSO0tKVuZUjhgMr17kqTumMl6Afv3EISleU7qZUzoXDFTAHTDC4NOoG/ZxU3EvlMPQ==}
    engines: {node: '>=8'}

  has-own-prop@2.0.0:
    resolution: {integrity: sha512-Pq0h+hvsVm6dDEa8x82GnLSYHOzNDt7f0ddFa3FqcQlgzEiptPqL+XrOJNavjOzSYiYWIrgeVYYgGlLmnxwilQ==}
    engines: {node: '>=8'}

  has-property-descriptors@1.0.2:
    resolution: {integrity: sha512-55JNKuIW+vq4Ke1BjOTjM2YctQIvCT7GFzHwmfZPGo5wnrgkid0YQtnAleFSqumZm4az3n2BS+erby5ipJdgrg==}

  has-proto@1.0.3:
    resolution: {integrity: sha512-SJ1amZAJUiZS+PhsVLf5tGydlaVB8EdFpaSO4gmiUKUOxk8qzn5AIy4ZeJUmh22znIdk/uMAUT2pl3FxzVUH+Q==}
    engines: {node: '>= 0.4'}

  has-symbols@1.0.3:
    resolution: {integrity: sha512-l3LCuF6MgDNwTDKkdYGEihYjt5pRPbEg46rtlmnSPlUbgmB8LOIrKJbYYFBSbnPaJexMKtiPO8hmeRjRz2Td+A==}
    engines: {node: '>= 0.4'}

  has-tostringtag@1.0.2:
    resolution: {integrity: sha512-NqADB8VjPFLM2V0VvHUewwwsw0ZWBaIdgo+ieHtK3hasLz4qeCRjYcqfB6AQrBggRKppKF8L52/VqdVsO47Dlw==}
    engines: {node: '>= 0.4'}

  hash-base@3.1.0:
    resolution: {integrity: sha512-1nmYp/rhMDiE7AYkDw+lLwlAzz0AntGIe51F3RfFfEqyQ3feY2eI/NcwC6umIQVOASPMsWJLJScWKSSvzL9IVA==}
    engines: {node: '>=4'}

  hash.js@1.1.7:
    resolution: {integrity: sha512-taOaskGt4z4SOANNseOviYDvjEJinIkRgmp7LbKP2YTTmVxWBl87s/uzK9r+44BclBSp2X7K1hqeNfz9JbBeXA==}

  hasown@2.0.2:
    resolution: {integrity: sha512-0hJU9SCPvmMzIBdZFqNPXWa6dqh7WdH0cII9y+CyS8rG3nL48Bclra9HmKhVVUHyPWNH5Y7xDwAB7bfgSjkUMQ==}
    engines: {node: '>= 0.4'}

  hexoid@1.0.0:
    resolution: {integrity: sha512-QFLV0taWQOZtvIRIAdBChesmogZrtuXvVWsFHZTk2SU+anspqZ2vMnoLg7IE1+Uk16N19APic1BuF8bC8c2m5g==}
    engines: {node: '>=8'}

  hmac-drbg@1.0.1:
    resolution: {integrity: sha512-Tti3gMqLdZfhOQY1Mzf/AanLiqh1WTiJgEj26ZuYQ9fbkLomzGchCws4FyrSd4VkpBfiNhaE1On+lOz894jvXg==}

  html-escaper@2.0.2:
    resolution: {integrity: sha512-H2iMtd0I4Mt5eYiapRdIDjp+XzelXQ0tFE4JS7YFwFevXXMmOp9myNrUvCg0D6ws8iqkRPBfKHgbwig1SmlLfg==}

  http-errors@2.0.0:
    resolution: {integrity: sha512-FtwrG/euBzaEjYeRqOgly7G0qviiXoJWnvEH2Z1plBdXgbyjv34pHTSb9zoeHMyDy33+DWy5Wt9Wo+TURtOYSQ==}
    engines: {node: '>= 0.8'}

  human-id@1.0.2:
    resolution: {integrity: sha512-UNopramDEhHJD+VR+ehk8rOslwSfByxPIZyJRfV739NDhN5LF1fa1MqnzKm2lGTQRjNrjK19Q5fhkgIfjlVUKw==}

  human-signals@2.1.0:
    resolution: {integrity: sha512-B4FFZ6q/T2jhhksgkbEW3HBvWIfDW85snkQgawt07S7J5QXTk6BkNV+0yAeZrM5QpMAdYlocGoljn0sJ/WQkFw==}
    engines: {node: '>=10.17.0'}

  iconv-lite@0.4.24:
    resolution: {integrity: sha512-v3MXnZAcvnywkTUEZomIActle7RXXeedOR31wwl7VlyoXO4Qi9arvSenNQWne1TcRwhCL1HwLI21bEqdpj8/rA==}
    engines: {node: '>=0.10.0'}

  iconv-lite@0.6.3:
    resolution: {integrity: sha512-4fCk79wshMdzMp2rH06qWrJE4iolqLhCUH+OiuIgU++RB0+94NlDL81atO7GX55uUKueo0txHNtvEyI6D7WdMw==}
    engines: {node: '>=0.10.0'}

  ieee754@1.2.1:
    resolution: {integrity: sha512-dcyqhDvX1C46lXZcVqCpK+FtMRQVdIMN6/Df5js2zouUsqG7I6sFxitIC+7KYK29KdXOLHdu9zL4sFnoVQnqaA==}

  ignore@5.3.1:
    resolution: {integrity: sha512-5Fytz/IraMjqpwfd34ke28PTVMjZjJG2MPn5t7OE4eUCUNf8BAa7b5WUS9/Qvr6mwOQS7Mk6vdsMno5he+T8Xw==}
    engines: {node: '>= 4'}

  immutable@4.3.5:
    resolution: {integrity: sha512-8eabxkth9gZatlwl5TBuJnCsoTADlL6ftEr7A4qgdaTsPyreilDSnUk57SO+jfKcNtxPa22U5KK6DSeAYhpBJw==}

  import-fresh@3.3.0:
    resolution: {integrity: sha512-veYYhQa+D1QBKznvhUHxb8faxlrwUnxseDAbAp457E0wLNio2bOSKnjYDhMj+YiAq61xrMGhQk9iXVk5FzgQMw==}
    engines: {node: '>=6'}

  import-local@3.1.0:
    resolution: {integrity: sha512-ASB07uLtnDs1o6EHjKpX34BKYDSqnFerfTOJL2HvMqF70LnxpjkzDB8J44oT9pu4AMPkQwf8jl6szgvNd2tRIg==}
    engines: {node: '>=8'}
    hasBin: true

  imurmurhash@0.1.4:
    resolution: {integrity: sha512-JmXMZ6wuvDmLiHEml9ykzqO6lwFbof0GG4IkcGaENdCRDDmMVnny7s5HsIgHCbaq0w2MyPhDqkhTUgS2LU2PHA==}
    engines: {node: '>=0.8.19'}

  inflight@1.0.6:
    resolution: {integrity: sha512-k92I/b08q4wvFscXCLvqfsHCrjrF7yiXsQuIVvVE7N82W3+aqpzuUdBbfhWcy/FZR3/4IgflMgKLOsvPDrGCJA==}
    deprecated: This module is not supported, and leaks memory. Do not use it. Check out lru-cache if you want a good and tested way to coalesce async requests by a key value, which is much more comprehensive and powerful.

  inherits@2.0.4:
    resolution: {integrity: sha512-k/vGaX4/Yla3WzyMCvTQOXYeIHvqOKtnqBduzTHpzpQZzAskKMhZ2K+EnBiSM9zGSoIFeMpXKxa4dYeZIQqewQ==}

  inquirer@8.2.6:
    resolution: {integrity: sha512-M1WuAmb7pn9zdFRtQYk26ZBoY043Sse0wVDdk4Bppr+JOXyQYybdtvK+l9wUibhtjdjvtoiNy8tk+EgsYIUqKg==}
    engines: {node: '>=12.0.0'}

  inquirer@9.2.15:
    resolution: {integrity: sha512-vI2w4zl/mDluHt9YEQ/543VTCwPKWiHzKtm9dM2V0NdFcqEexDAjUHzO1oA60HRNaVifGXXM1tRRNluLVHa0Kg==}
    engines: {node: '>=18'}

  internal-slot@1.0.7:
    resolution: {integrity: sha512-NGnrKwXzSms2qUUih/ILZ5JBqNTSa1+ZmP6flaIp6KmSElgE9qdndzS3cqjrDovwFdmwsGsLdeFgB6suw+1e9g==}
    engines: {node: '>= 0.4'}

  ipaddr.js@1.9.1:
    resolution: {integrity: sha512-0KI/607xoxSToH7GjN1FfSbLoU0+btTicjsQSWQlh/hZykN8KpmMf7uYwPW3R+akZ6R/w18ZlXSHBYXiYUPO3g==}
    engines: {node: '>= 0.10'}

  is-array-buffer@3.0.4:
    resolution: {integrity: sha512-wcjaerHw0ydZwfhiKbXJWLDY8A7yV7KhjQOpb83hGgGfId/aQa4TOvwyzn2PuswW2gPCYEL/nEAiSVpdOj1lXw==}
    engines: {node: '>= 0.4'}

  is-arrayish@0.2.1:
    resolution: {integrity: sha512-zz06S8t0ozoDXMG+ube26zeCTNXcKIPJZJi8hBrF4idCLms4CG9QtK7qBl1boi5ODzFpjswb5JPmHCbMpjaYzg==}

  is-async-function@2.0.0:
    resolution: {integrity: sha512-Y1JXKrfykRJGdlDwdKlLpLyMIiWqWvuSd17TvZk68PLAOGOoF4Xyav1z0Xhoi+gCYjZVeC5SI+hYFOfvXmGRCA==}
    engines: {node: '>= 0.4'}

  is-bigint@1.0.4:
    resolution: {integrity: sha512-zB9CruMamjym81i2JZ3UMn54PKGsQzsJeo6xvN3HJJ4CAsQNB6iRutp2To77OfCNuoxspsIhzaPoO1zyCEhFOg==}

  is-binary-path@2.1.0:
    resolution: {integrity: sha512-ZMERYes6pDydyuGidse7OsHxtbI7WVeUEozgR/g7rd0xUimYNlvZRE/K2MgZTjWy725IfelLeVcEM97mmtRGXw==}
    engines: {node: '>=8'}

  is-boolean-object@1.1.2:
    resolution: {integrity: sha512-gDYaKHJmnj4aWxyj6YHyXVpdQawtVLHU5cb+eztPGczf6cjuTdwve5ZIEfgXqH4e57An1D1AKf8CZ3kYrQRqYA==}
    engines: {node: '>= 0.4'}

  is-callable@1.2.7:
    resolution: {integrity: sha512-1BC0BVFhS/p0qtw6enp8e+8OD0UrK0oFLztSjNzhcKA3WDuJxxAPXzPuPtKkjEY9UUoEWlX/8fgKeu2S8i9JTA==}
    engines: {node: '>= 0.4'}

  is-core-module@2.13.1:
    resolution: {integrity: sha512-hHrIjvZsftOsvKSn2TRYl63zvxsgE0K+0mYMoH6gD4omR5IWB2KynivBQczo3+wF1cCkjzvptnI9Q0sPU66ilw==}

  is-data-view@1.0.1:
    resolution: {integrity: sha512-AHkaJrsUVW6wq6JS8y3JnM/GJF/9cf+k20+iDzlSaJrinEo5+7vRiteOSwBhHRiAyQATN1AmY4hwzxJKPmYf+w==}
    engines: {node: '>= 0.4'}

  is-date-object@1.0.5:
    resolution: {integrity: sha512-9YQaSxsAiSwcvS33MBk3wTCVnWK+HhF8VZR2jRxehM16QcVOdHqPn4VPHmRK4lSr38n9JriurInLcP90xsYNfQ==}
    engines: {node: '>= 0.4'}

  is-extglob@2.1.1:
    resolution: {integrity: sha512-SbKbANkN603Vi4jEZv49LeVJMn4yGwsbzZworEoyEiutsN3nJYdbO36zfhGJ6QEDpOZIFkDtnq5JRxmvl3jsoQ==}
    engines: {node: '>=0.10.0'}

  is-finalizationregistry@1.0.2:
    resolution: {integrity: sha512-0by5vtUJs8iFQb5TYUHHPudOR+qXYIMKtiUzvLIZITZUjknFmziyBJuLhVRc+Ds0dREFlskDNJKYIdIzu/9pfw==}

  is-fullwidth-code-point@3.0.0:
    resolution: {integrity: sha512-zymm5+u+sCsSWyD9qNaejV3DFvhCKclKdizYaJUuHA83RLjb7nSuGnddCHGv0hk+KY7BMAlsWeK4Ueg6EV6XQg==}
    engines: {node: '>=8'}

  is-generator-fn@2.1.0:
    resolution: {integrity: sha512-cTIB4yPYL/Grw0EaSzASzg6bBy9gqCofvWN8okThAYIxKJZC+udlRAmGbM0XLeniEJSs8uEgHPGuHSe1XsOLSQ==}
    engines: {node: '>=6'}

  is-generator-function@1.0.10:
    resolution: {integrity: sha512-jsEjy9l3yiXEQ+PsXdmBwEPcOxaXWLspKdplFUVI9vq1iZgIekeC0L167qeu86czQaxed3q/Uzuw0swL0irL8A==}
    engines: {node: '>= 0.4'}

  is-glob@4.0.3:
    resolution: {integrity: sha512-xelSayHH36ZgE7ZWhli7pW34hNbNl8Ojv5KVmkJD4hBdD3th8Tfk9vYasLM+mXWOZhFkgZfxhLSnrwRr4elSSg==}
    engines: {node: '>=0.10.0'}

  is-interactive@1.0.0:
    resolution: {integrity: sha512-2HvIEKRoqS62guEC+qBjpvRubdX910WCMuJTZ+I9yvqKU2/12eSL549HMwtabb4oupdj2sMP50k+XJfB/8JE6w==}
    engines: {node: '>=8'}

  is-map@2.0.3:
    resolution: {integrity: sha512-1Qed0/Hr2m+YqxnM09CjA2d/i6YZNfF6R2oRAOj36eUdS6qIV/huPJNSEpKbupewFs+ZsJlxsjjPbc0/afW6Lw==}
    engines: {node: '>= 0.4'}

  is-negative-zero@2.0.3:
    resolution: {integrity: sha512-5KoIu2Ngpyek75jXodFvnafB6DJgr3u8uuK0LEZJjrU19DrMD3EVERaR8sjz8CCGgpZvxPl9SuE1GMVPFHx1mw==}
    engines: {node: '>= 0.4'}

  is-number-object@1.0.7:
    resolution: {integrity: sha512-k1U0IRzLMo7ZlYIfzRu23Oh6MiIFasgpb9X76eqfFZAqwH44UI4KTBvBYIZ1dSL9ZzChTB9ShHfLkR4pdW5krQ==}
    engines: {node: '>= 0.4'}

  is-number@7.0.0:
    resolution: {integrity: sha512-41Cifkg6e8TylSpdtTpeLVMqvSBEVzTttHvERD741+pnZ8ANv0004MRL43QKPDlK9cGvNp6NZWZUBlbGXYxxng==}
    engines: {node: '>=0.12.0'}

  is-path-inside@3.0.3:
    resolution: {integrity: sha512-Fd4gABb+ycGAmKou8eMftCupSir5lRxqf4aD/vd0cD2qc4HL07OjCeuHMr8Ro4CoMaeCKDB0/ECBOVWjTwUvPQ==}
    engines: {node: '>=8'}

  is-regex@1.1.4:
    resolution: {integrity: sha512-kvRdxDsxZjhzUX07ZnLydzS1TU/TJlTUHHY4YLL87e37oUA49DfkLqgy+VjFocowy29cKvcSiu+kIv728jTTVg==}
    engines: {node: '>= 0.4'}

  is-set@2.0.3:
    resolution: {integrity: sha512-iPAjerrse27/ygGLxw+EBR9agv9Y6uLeYVJMu+QNCoouJ1/1ri0mGrcWpfCqFZuzzx3WjtwxG098X+n4OuRkPg==}
    engines: {node: '>= 0.4'}

  is-shared-array-buffer@1.0.3:
    resolution: {integrity: sha512-nA2hv5XIhLR3uVzDDfCIknerhx8XUKnstuOERPNNIinXG7v9u+ohXF67vxm4TPTEPU6lm61ZkwP3c9PCB97rhg==}
    engines: {node: '>= 0.4'}

  is-stream@2.0.0:
    resolution: {integrity: sha512-XCoy+WlUr7d1+Z8GgSuXmpuUFC9fOhRXglJMx+dwLKTkL44Cjd4W1Z5P+BQZpr+cR93aGP4S/s7Ftw6Nd/kiEw==}
    engines: {node: '>=8'}

  is-string@1.0.7:
    resolution: {integrity: sha512-tE2UXzivje6ofPW7l23cjDOMa09gb7xlAqG6jG5ej6uPV32TlWP3NKPigtaGeHNu9fohccRYvIiZMfOOnOYUtg==}
    engines: {node: '>= 0.4'}

  is-subdir@1.2.0:
    resolution: {integrity: sha512-2AT6j+gXe/1ueqbW6fLZJiIw3F8iXGJtt0yDrZaBhAZEG1raiTxKWU+IPqMCzQAXOUCKdA4UDMgacKH25XG2Cw==}
    engines: {node: '>=4'}

  is-symbol@1.0.4:
    resolution: {integrity: sha512-C/CPBqKWnvdcxqIARxyOh4v1UUEOCHpgDa0WYgpKDFMszcrPcffg5uhwSgPCLD2WWxmq6isisz87tzT01tuGhg==}
    engines: {node: '>= 0.4'}

  is-typed-array@1.1.13:
    resolution: {integrity: sha512-uZ25/bUAlUY5fR4OKT4rZQEBrzQWYV9ZJYGGsUmEJ6thodVJ1HX64ePQ6Z0qPWP+m+Uq6e9UugrE38jeYsDSMw==}
    engines: {node: '>= 0.4'}

  is-unicode-supported@0.1.0:
    resolution: {integrity: sha512-knxG2q4UC3u8stRGyAVJCOdxFmv5DZiRcdlIaAQXAbSfJya+OhopNotLQrstBhququ4ZpuKbDc/8S6mgXgPFPw==}
    engines: {node: '>=10'}

  is-weakmap@2.0.2:
    resolution: {integrity: sha512-K5pXYOm9wqY1RgjpL3YTkF39tni1XajUIkawTLUo9EZEVUFga5gSQJF8nNS7ZwJQ02y+1YCNYcMh+HIf1ZqE+w==}
    engines: {node: '>= 0.4'}

  is-weakref@1.0.2:
    resolution: {integrity: sha512-qctsuLZmIQ0+vSSMfoVvyFe2+GSEvnmZ2ezTup1SBse9+twCCeial6EEi3Nc2KFcf6+qz2FBPnjXsk8xhKSaPQ==}

  is-weakset@2.0.3:
    resolution: {integrity: sha512-LvIm3/KWzS9oRFHugab7d+M/GcBXuXX5xZkzPmN+NxihdQlZUQ4dWuSV1xR/sq6upL1TJEDrfBgRepHFdBtSNQ==}
    engines: {node: '>= 0.4'}

  is-windows@1.0.2:
    resolution: {integrity: sha512-eXK1UInq2bPmjyX6e3VHIzMLobc4J94i4AWn+Hpq3OU5KkrRC96OAcR3PRJ/pGu6m8TRnBHP9dkXQVsT/COVIA==}
    engines: {node: '>=0.10.0'}

  isarray@0.0.1:
    resolution: {integrity: sha512-D2S+3GLxWH+uhrNEcoh/fnmYeP8E8/zHl644d/jdA0g2uyXvy3sb0qxotE+ne0LtccHknQzWwZEzhak7oJ0COQ==}

  isarray@1.0.0:
    resolution: {integrity: sha512-VLghIWNM6ELQzo7zwmcg0NmTVyWKYjvIeM83yjp0wRDTmUnrM678fQbcKBo6n2CJEF0szoG//ytg+TKla89ALQ==}

  isarray@2.0.5:
    resolution: {integrity: sha512-xHjhDr3cNBK0BzdUJSPXZntQUx/mwMS5Rw4A7lPJ90XGAO6ISP/ePDNuo0vhqOZU+UD5JoodwCAAoZQd3FeAKw==}

  isexe@2.0.0:
    resolution: {integrity: sha512-RHxMLp9lnKHGHRng9QFhRCMbYAcVpn69smSGcq3f36xjgVVWThj4qqLbTLlq7Ssj8B+fIQ1EuCEGI2lKsyQeIw==}

  istanbul-lib-coverage@3.2.2:
    resolution: {integrity: sha512-O8dpsF+r0WV/8MNRKfnmrtCWhuKjxrq2w+jpzBL5UZKTi2LeVWnWOmWRxFlesJONmc+wLAGvKQZEOanko0LFTg==}
    engines: {node: '>=8'}

  istanbul-lib-instrument@5.2.1:
    resolution: {integrity: sha512-pzqtp31nLv/XFOzXGuvhCb8qhjmTVo5vjVk19XE4CRlSWz0KoeJ3bw9XsA7nOp9YBf4qHjwBxkDzKcME/J29Yg==}
    engines: {node: '>=8'}

  istanbul-lib-instrument@6.0.2:
    resolution: {integrity: sha512-1WUsZ9R1lA0HtBSohTkm39WTPlNKSJ5iFk7UwqXkBLoHQT+hfqPsfsTDVuZdKGaBwn7din9bS7SsnoAr943hvw==}
    engines: {node: '>=10'}

  istanbul-lib-report@3.0.1:
    resolution: {integrity: sha512-GCfE1mtsHGOELCU8e/Z7YWzpmybrx/+dSTfLrvY8qRmaY6zXTKWn6WQIjaAFw069icm6GVMNkgu0NzI4iPZUNw==}
    engines: {node: '>=10'}

  istanbul-lib-source-maps@4.0.1:
    resolution: {integrity: sha512-n3s8EwkdFIJCG3BPKBYvskgXGoy88ARzvegkitk60NxRdwltLOTaH7CUiMRXvwYorl0Q712iEjcWB+fK/MrWVw==}
    engines: {node: '>=10'}

  istanbul-reports@3.1.7:
    resolution: {integrity: sha512-BewmUXImeuRk2YY0PVbxgKAysvhRPUQE0h5QRM++nVWyubKGV0l8qQ5op8+B2DOmwSe63Jivj0BjkPQVf8fP5g==}
    engines: {node: '>=8'}

  iterare@1.2.1:
    resolution: {integrity: sha512-RKYVTCjAnRthyJes037NX/IiqeidgN1xc3j1RjFfECFp28A1GVwK9nA+i0rJPaHqSZwygLzRnFlzUuHFoWWy+Q==}
    engines: {node: '>=6'}

  iterator.prototype@1.1.2:
    resolution: {integrity: sha512-DR33HMMr8EzwuRL8Y9D3u2BMj8+RqSE850jfGu59kS7tbmPLzGkZmVSfyCFSDxuZiEY6Rzt3T2NA/qU+NwVj1w==}

  jackspeak@2.3.6:
    resolution: {integrity: sha512-N3yCS/NegsOBokc8GAdM8UcmfsKiSS8cipheD/nivzr700H+nsMOxJjQnvwOcRYVuFkdH0wGUvW2WbXGmrZGbQ==}
    engines: {node: '>=14'}

  jackspeak@3.4.3:
    resolution: {integrity: sha512-OGlZQpz2yfahA/Rd1Y8Cd9SIEsqvXkLVoSw/cgwhnhFMDbsQFeZYoJJ7bIZBS9BcamUW96asq/npPWugM+RQBw==}

  jest-changed-files@29.7.0:
    resolution: {integrity: sha512-fEArFiwf1BpQ+4bXSprcDc3/x4HSzL4al2tozwVpDFpsxALjLYdyiIK4e5Vz66GQJIbXJ82+35PtysofptNX2w==}
    engines: {node: ^14.15.0 || ^16.10.0 || >=18.0.0}

  jest-circus@29.7.0:
    resolution: {integrity: sha512-3E1nCMgipcTkCocFwM90XXQab9bS+GMsjdpmPrlelaxwD93Ad8iVEjX/vvHPdLPnFf+L40u+5+iutRdA1N9myw==}
    engines: {node: ^14.15.0 || ^16.10.0 || >=18.0.0}

  jest-cli@29.7.0:
    resolution: {integrity: sha512-OVVobw2IubN/GSYsxETi+gOe7Ka59EFMR/twOU3Jb2GnKKeMGJB5SGUUrEz3SFVmJASUdZUzy83sLNNQ2gZslg==}
    engines: {node: ^14.15.0 || ^16.10.0 || >=18.0.0}
    hasBin: true
    peerDependencies:
      node-notifier: ^8.0.1 || ^9.0.0 || ^10.0.0
    peerDependenciesMeta:
      node-notifier:
        optional: true

  jest-config@29.7.0:
    resolution: {integrity: sha512-uXbpfeQ7R6TZBqI3/TxCU4q4ttk3u0PJeC+E0zbfSoSjq6bJ7buBPxzQPL0ifrkY4DNu4JUdk0ImlBUYi840eQ==}
    engines: {node: ^14.15.0 || ^16.10.0 || >=18.0.0}
    peerDependencies:
      '@types/node': '*'
      ts-node: '>=9.0.0'
    peerDependenciesMeta:
      '@types/node':
        optional: true
      ts-node:
        optional: true

  jest-diff@29.7.0:
    resolution: {integrity: sha512-LMIgiIrhigmPrs03JHpxUh2yISK3vLFPkAodPeo0+BuF7wA2FoQbkEg1u8gBYBThncu7e1oEDUfIXVuTqLRUjw==}
    engines: {node: ^14.15.0 || ^16.10.0 || >=18.0.0}

  jest-docblock@29.7.0:
    resolution: {integrity: sha512-q617Auw3A612guyaFgsbFeYpNP5t2aoUNLwBUbc/0kD1R4t9ixDbyFTHd1nok4epoVFpr7PmeWHrhvuV3XaJ4g==}
    engines: {node: ^14.15.0 || ^16.10.0 || >=18.0.0}

  jest-each@29.7.0:
    resolution: {integrity: sha512-gns+Er14+ZrEoC5fhOfYCY1LOHHr0TI+rQUHZS8Ttw2l7gl+80eHc/gFf2Ktkw0+SIACDTeWvpFcv3B04VembQ==}
    engines: {node: ^14.15.0 || ^16.10.0 || >=18.0.0}

  jest-environment-node@29.7.0:
    resolution: {integrity: sha512-DOSwCRqXirTOyheM+4d5YZOrWcdu0LNZ87ewUoywbcb2XR4wKgqiG8vNeYwhjFMbEkfju7wx2GYH0P2gevGvFw==}
    engines: {node: ^14.15.0 || ^16.10.0 || >=18.0.0}

  jest-get-type@29.6.3:
    resolution: {integrity: sha512-zrteXnqYxfQh7l5FHyL38jL39di8H8rHoecLH3JNxH3BwOrBsNeabdap5e0I23lD4HHI8W5VFBZqG4Eaq5LNcw==}
    engines: {node: ^14.15.0 || ^16.10.0 || >=18.0.0}

  jest-haste-map@29.7.0:
    resolution: {integrity: sha512-fP8u2pyfqx0K1rGn1R9pyE0/KTn+G7PxktWidOBTqFPLYX0b9ksaMFkhK5vrS3DVun09pckLdlx90QthlW7AmA==}
    engines: {node: ^14.15.0 || ^16.10.0 || >=18.0.0}

  jest-leak-detector@29.7.0:
    resolution: {integrity: sha512-kYA8IJcSYtST2BY9I+SMC32nDpBT3J2NvWJx8+JCuCdl/CR1I4EKUJROiP8XtCcxqgTTBGJNdbB1A8XRKbTetw==}
    engines: {node: ^14.15.0 || ^16.10.0 || >=18.0.0}

  jest-matcher-utils@29.7.0:
    resolution: {integrity: sha512-sBkD+Xi9DtcChsI3L3u0+N0opgPYnCRPtGcQYrgXmR+hmt/fYfWAL0xRXYU8eWOdfuLgBe0YCW3AFtnRLagq/g==}
    engines: {node: ^14.15.0 || ^16.10.0 || >=18.0.0}

  jest-message-util@29.7.0:
    resolution: {integrity: sha512-GBEV4GRADeP+qtB2+6u61stea8mGcOT4mCtrYISZwfu9/ISHFJ/5zOMXYbpBE9RsS5+Gb63DW4FgmnKJ79Kf6w==}
    engines: {node: ^14.15.0 || ^16.10.0 || >=18.0.0}

  jest-mock@29.7.0:
    resolution: {integrity: sha512-ITOMZn+UkYS4ZFh83xYAOzWStloNzJFO2s8DWrE4lhtGD+AorgnbkiKERe4wQVBydIGPx059g6riW5Btp6Llnw==}
    engines: {node: ^14.15.0 || ^16.10.0 || >=18.0.0}

  jest-pnp-resolver@1.2.3:
    resolution: {integrity: sha512-+3NpwQEnRoIBtx4fyhblQDPgJI0H1IEIkX7ShLUjPGA7TtUTvI1oiKi3SR4oBR0hQhQR80l4WAe5RrXBwWMA8w==}
    engines: {node: '>=6'}
    peerDependencies:
      jest-resolve: '*'
    peerDependenciesMeta:
      jest-resolve:
        optional: true

  jest-regex-util@29.6.3:
    resolution: {integrity: sha512-KJJBsRCyyLNWCNBOvZyRDnAIfUiRJ8v+hOBQYGn8gDyF3UegwiP4gwRR3/SDa42g1YbVycTidUF3rKjyLFDWbg==}
    engines: {node: ^14.15.0 || ^16.10.0 || >=18.0.0}

  jest-resolve-dependencies@29.7.0:
    resolution: {integrity: sha512-un0zD/6qxJ+S0et7WxeI3H5XSe9lTBBR7bOHCHXkKR6luG5mwDDlIzVQ0V5cZCuoTgEdcdwzTghYkTWfubi+nA==}
    engines: {node: ^14.15.0 || ^16.10.0 || >=18.0.0}

  jest-resolve@29.7.0:
    resolution: {integrity: sha512-IOVhZSrg+UvVAshDSDtHyFCCBUl/Q3AAJv8iZ6ZjnZ74xzvwuzLXid9IIIPgTnY62SJjfuupMKZsZQRsCvxEgA==}
    engines: {node: ^14.15.0 || ^16.10.0 || >=18.0.0}

  jest-runner@29.7.0:
    resolution: {integrity: sha512-fsc4N6cPCAahybGBfTRcq5wFR6fpLznMg47sY5aDpsoejOcVYFb07AHuSnR0liMcPTgBsA3ZJL6kFOjPdoNipQ==}
    engines: {node: ^14.15.0 || ^16.10.0 || >=18.0.0}

  jest-runtime@29.7.0:
    resolution: {integrity: sha512-gUnLjgwdGqW7B4LvOIkbKs9WGbn+QLqRQQ9juC6HndeDiezIwhDP+mhMwHWCEcfQ5RUXa6OPnFF8BJh5xegwwQ==}
    engines: {node: ^14.15.0 || ^16.10.0 || >=18.0.0}

  jest-snapshot@29.7.0:
    resolution: {integrity: sha512-Rm0BMWtxBcioHr1/OX5YCP8Uov4riHvKPknOGs804Zg9JGZgmIBkbtlxJC/7Z4msKYVbIJtfU+tKb8xlYNfdkw==}
    engines: {node: ^14.15.0 || ^16.10.0 || >=18.0.0}

  jest-util@29.7.0:
    resolution: {integrity: sha512-z6EbKajIpqGKU56y5KBUgy1dt1ihhQJgWzUlZHArA/+X2ad7Cb5iF+AK1EWVL/Bo7Rz9uurpqw6SiBCefUbCGA==}
    engines: {node: ^14.15.0 || ^16.10.0 || >=18.0.0}

  jest-validate@29.7.0:
    resolution: {integrity: sha512-ZB7wHqaRGVw/9hST/OuFUReG7M8vKeq0/J2egIGLdvjHCmYqGARhzXmtgi+gVeZ5uXFF219aOc3Ls2yLg27tkw==}
    engines: {node: ^14.15.0 || ^16.10.0 || >=18.0.0}

  jest-watcher@29.7.0:
    resolution: {integrity: sha512-49Fg7WXkU3Vl2h6LbLtMQ/HyB6rXSIX7SqvBLQmssRBGN9I0PNvPmAmCWSOY6SOvrjhI/F7/bGAv9RtnsPA03g==}
    engines: {node: ^14.15.0 || ^16.10.0 || >=18.0.0}

  jest-worker@27.5.1:
    resolution: {integrity: sha512-7vuh85V5cdDofPyxn58nrPjBktZo0u9x1g8WtjQol+jZDaE+fhN+cIvTj11GndBnMnyfrUOG1sZQxCdjKh+DKg==}
    engines: {node: '>= 10.13.0'}

  jest-worker@29.7.0:
    resolution: {integrity: sha512-eIz2msL/EzL9UFTFFx7jBTkeZfku0yUAyZZZmJ93H2TYEiroIx2PQjEXcwYtYl8zXCxb+PAmA2hLIt/6ZEkPHw==}
    engines: {node: ^14.15.0 || ^16.10.0 || >=18.0.0}

  jest@29.7.0:
    resolution: {integrity: sha512-NIy3oAFp9shda19hy4HK0HRTWKtPJmGdnvywu01nOqNC2vZg+Z+fvJDxpMQA88eb2I9EcafcdjYgsDthnYTvGw==}
    engines: {node: ^14.15.0 || ^16.10.0 || >=18.0.0}
    hasBin: true
    peerDependencies:
      node-notifier: ^8.0.1 || ^9.0.0 || ^10.0.0
    peerDependenciesMeta:
      node-notifier:
        optional: true

  jiti@1.21.0:
    resolution: {integrity: sha512-gFqAIbuKyyso/3G2qhiO2OM6shY6EPP/R0+mkDbyspxKazh8BXDC5FiFsUjlczgdNz/vfra0da2y+aHrusLG/Q==}
    hasBin: true

  js-tokens@4.0.0:
    resolution: {integrity: sha512-RdJUflcE3cUzKiMqQgsCu06FPu9UdIJO0beYbPhHN4k6apgJtifcoCtT9bcxOpYBtpD2kCM6Sbzg4CausW/PKQ==}

  js-xxhash@1.0.4:
    resolution: {integrity: sha512-S/6Oo7ruxx5k8m4qlMnbpwQdJjRsvvfcIhIk1dA9c5y5GNhYHKYKu9krEK3QgBax6CxJuf4gRL2opgLkdzWIKg==}
    engines: {node: '>=8.0.0'}

  js-yaml@3.14.1:
    resolution: {integrity: sha512-okMH7OXXJ7YrN9Ok3/SXrnu4iX9yOk+25nqX4imS2npuvTYDmo/QEZoqwZkYaIDk3jVvBOTOIEgEhaLOynBS9g==}
    hasBin: true

  js-yaml@4.1.0:
    resolution: {integrity: sha512-wpxZs9NoxZaJESJGIZTyDEaYpl0FKSA+FB9aJiyemKhMwkxQg63h4T1KJgUGHpTqPDNRcmmYLugrRjJlBtWvRA==}
    hasBin: true

  jsbi@3.1.3:
    resolution: {integrity: sha512-nBJqA0C6Qns+ZxurbEoIR56wyjiUszpNy70FHvxO5ervMoCbZVE3z3kxr5nKGhlxr/9MhKTSUBs7cAwwuf3g9w==}

  jsbi@4.3.0:
    resolution: {integrity: sha512-SnZNcinB4RIcnEyZqFPdGPVgrg2AcnykiBy0sHVJQKHYeaLUvi3Exj+iaPpLnFVkDPZIV4U0yvgC9/R4uEAZ9g==}

  jsesc@2.5.2:
    resolution: {integrity: sha512-OYu7XEzjkCQ3C5Ps3QIZsQfNpqoJyZZA99wd9aWd05NCtC5pWOkShK2mkL6HXQR6/Cy2lbNdPlZBpuQHXE63gA==}
    engines: {node: '>=4'}
    hasBin: true

  json-buffer@3.0.1:
    resolution: {integrity: sha512-4bV5BfR2mqfQTJm+V5tPPdf+ZpuhiIvTuAB5g8kcrXOZpTT/QwwVRWBywX1ozr6lEuPdbHxwaJlm9G6mI2sfSQ==}

  json-parse-even-better-errors@2.3.1:
    resolution: {integrity: sha512-xyFwyhro/JEof6Ghe2iz2NcXoj2sloNsWr/XsERDK/oiPCfaNhl5ONfp+jQdAZRQQ0IJWNzH9zIZF7li91kh2w==}

  json-schema-traverse@0.4.1:
    resolution: {integrity: sha512-xbbCH5dCYU5T8LcEhhuh7HJ88HXuW3qsI3Y0zOZFKfZEHcpWiHU/Jxzk629Brsab/mMiHQti9wMP+845RPe3Vg==}

  json-schema-traverse@1.0.0:
    resolution: {integrity: sha512-NM8/P9n3XjXhIZn1lLhkFaACTOURQXjWhV4BA/RnOv8xvgqtqpAX9IO4mRQxSx1Rlo4tqzeqb0sOlruaOy3dug==}

  json-stable-stringify-without-jsonify@1.0.1:
    resolution: {integrity: sha512-Bdboy+l7tA3OGW6FjyFHWkP5LuByj1Tk33Ljyq0axyzdk9//JSi2u3fP1QSmd1KNwq6VOKYGlAu87CisVir6Pw==}

  json5@1.0.2:
    resolution: {integrity: sha512-g1MWMLBiz8FKi1e4w0UyVL3w+iJceWAFBAaBnnGKOpNa5f8TLktkbre1+s6oICydWAm+HRUGTmI+//xv2hvXYA==}
    hasBin: true

  json5@2.2.3:
    resolution: {integrity: sha512-XmOWe7eyHYH14cLdVPoyg+GOH3rYX++KpzrylJwSW98t3Nk+U8XOl8FWKOgwtzdb8lXGf6zYwDUzeHMWfxasyg==}
    engines: {node: '>=6'}
    hasBin: true

  jsonc-parser@3.2.1:
    resolution: {integrity: sha512-AilxAyFOAcK5wA1+LeaySVBrHsGQvUFCDWXKpZjzaL0PqW+xfBOttn8GNtWKFWqneyMZj41MWF9Kl6iPWLwgOA==}

  jsonc-parser@3.3.1:
    resolution: {integrity: sha512-HUgH65KyejrUFPvHFPbqOY0rsFip3Bo5wb4ngvdi1EpCYWUQDC5V+Y7mZws+DLkr4M//zQJoanu1SP+87Dv1oQ==}

  jsonfile@4.0.0:
    resolution: {integrity: sha512-m6F1R3z8jjlf2imQHS2Qez5sjKWQzbuuhuJ/FKYFRZvPE3PuHcSMVZzfsLhGVOkfd20obL5SWEBew5ShlquNxg==}

  jsonfile@6.1.0:
    resolution: {integrity: sha512-5dgndWOriYSm5cnYaJNhalLNDKOqFwyDB/rr1E9ZsGciGvKPs8R2xYGCacuf3z6K1YKDz182fd+fY3cn3pMqXQ==}

  jsx-ast-utils@3.3.5:
    resolution: {integrity: sha512-ZZow9HBI5O6EPgSJLUb8n2NKgmVWTwCvHGwFuJlMjvLFqlGG6pjirPhtdsseaLZjSibD8eegzmYpUZwoIlj2cQ==}
    engines: {node: '>=4.0'}

  keyv@4.5.4:
    resolution: {integrity: sha512-oxVHkHR/EJf2CNXnWxRLW6mg7JyCCUcG0DtEGmL2ctUo1PNTin1PUil+r/+4r5MpVgC/fn1kjsx7mjSujKqIpw==}

  kleur@3.0.3:
    resolution: {integrity: sha512-eTIzlVOSUR+JxdDFepEYcBMtZ9Qqdef+rnzWdRZuMbOywu5tO2w2N7rqjoANZ5k9vywhL6Br1VRjUIgTQx4E8w==}
    engines: {node: '>=6'}

  language-subtag-registry@0.3.22:
    resolution: {integrity: sha512-tN0MCzyWnoz/4nHS6uxdlFWoUZT7ABptwKPQ52Ea7URk6vll88bWBVhodtnlfEuCcKWNGoc+uGbw1cwa9IKh/w==}

  language-tags@1.0.9:
    resolution: {integrity: sha512-MbjN408fEndfiQXbFQ1vnd+1NoLDsnQW41410oQBXiyXDMYH5z505juWa4KUE1LqxRC7DgOgZDbKLxHIwm27hA==}
    engines: {node: '>=0.10'}

  leven@3.1.0:
    resolution: {integrity: sha512-qsda+H8jTaUaN/x5vzW2rzc+8Rw4TAQ/4KjB46IwK5VH+IlVeeeje/EoZRpiXvIqjFgK84QffqPztGI3VBLG1A==}
    engines: {node: '>=6'}

  levn@0.4.1:
    resolution: {integrity: sha512-+bT2uH4E5LGE7h/n3evcS/sQlJXCpIp6ym8OWJ5eV6+67Dsql/LaaT7qJBAt2rzfoa/5QBGBhxDix1dMt2kQKQ==}
    engines: {node: '>= 0.8.0'}

  libphonenumber-js@1.11.5:
    resolution: {integrity: sha512-TwHR5BZxGRODtAfz03szucAkjT5OArXr+94SMtAM2pYXIlQNVMrxvb6uSCbnaJJV6QXEyICk7+l6QPgn72WHhg==}

  lilconfig@2.1.0:
    resolution: {integrity: sha512-utWOt/GHzuUxnLKxB6dk81RoOeoNeHgbrXiuGk4yyF5qlRz+iIVWu56E2fqGHFrXz0QNUhLB/8nKqvRH66JKGQ==}
    engines: {node: '>=10'}

  lilconfig@3.1.1:
    resolution: {integrity: sha512-O18pf7nyvHTckunPWCV1XUNXU1piu01y2b7ATJ0ppkUkk8ocqVWBrYjJBCwHDjD/ZWcfyrA0P4gKhzWGi5EINQ==}
    engines: {node: '>=14'}

  lines-and-columns@1.2.4:
    resolution: {integrity: sha512-7ylylesZQ/PV29jhEDl3Ufjo6ZX7gCqJr5F7PKrqc93v7fzSymt1BpwEU8nAUXs8qzzvqhbjhK5QZg6Mt/HkBg==}

  linkify-it@5.0.0:
    resolution: {integrity: sha512-5aHCbzQRADcdP+ATqnDuhhJ/MRIqDkZX5pyjFHRRysS8vZ5AbqGEoFIb6pYHPZ+L/OC2Lc+xT8uHVVR5CAK/wQ==}

  lit-element@4.0.5:
    resolution: {integrity: sha512-iTWskWZEtn9SyEf4aBG6rKT8GABZMrTWop1+jopsEOgEcugcXJGKuX5bEbkq9qfzY+XB4MAgCaSPwnNpdsNQ3Q==}

  lit-html@3.1.3:
    resolution: {integrity: sha512-FwIbqDD8O/8lM4vUZ4KvQZjPPNx7V1VhT7vmRB8RBAO0AU6wuTVdoXiu2CivVjEGdugvcbPNBLtPE1y0ifplHA==}

  lit@3.1.3:
    resolution: {integrity: sha512-l4slfspEsnCcHVRTvaP7YnkTZEZggNFywLEIhQaGhYDczG+tu/vlgm/KaWIEjIp+ZyV20r2JnZctMb8LeLCG7Q==}

  load-yaml-file@0.2.0:
    resolution: {integrity: sha512-OfCBkGEw4nN6JLtgRidPX6QxjBQGQf72q3si2uvqyFEMbycSFFHwAZeXx6cJgFM9wmLrf9zBwCP3Ivqa+LLZPw==}
    engines: {node: '>=6'}

  loader-runner@4.3.0:
    resolution: {integrity: sha512-3R/1M+yS3j5ou80Me59j7F9IMs4PXs3VqRrm0TU3AbKPxlmpoY1TNscJV/oGJXo8qCatFGTfDbY6W6ipGOYXfg==}
    engines: {node: '>=6.11.5'}

  locate-path@5.0.0:
    resolution: {integrity: sha512-t7hw9pI+WvuwNJXwk5zVHpyhIqzg2qTlklJOf0mVxGSbe3Fp2VieZcduNYjaLDoy6p9uGpQEGWG87WpMKlNq8g==}
    engines: {node: '>=8'}

  locate-path@6.0.0:
    resolution: {integrity: sha512-iPZK6eYjbxRu3uB4/WZ3EsEIMJFMqAoopl3R+zuq0UjcAm/MO6KCweDgPfP3elTztoKP3KtnVHxTn2NHBSDVUw==}
    engines: {node: '>=10'}

  lodash.memoize@4.1.2:
    resolution: {integrity: sha512-t7j+NzmgnQzTAYXcsHYLgimltOV1MXHtlOWf6GjL9Kj8GK5FInw5JotxvbOs+IvV1/Dzo04/fCGfLVs7aXb4Ag==}

  lodash.merge@4.6.2:
    resolution: {integrity: sha512-0KpjqXRVvrYyCsX1swR/XTK0va6VQkQM6MNo7PqW77ByjAhoARA8EfrP1N4+KlKj8YS0ZUCtRT/YUuhyYDujIQ==}

  lodash.startcase@4.4.0:
    resolution: {integrity: sha512-+WKqsK294HMSc2jEbNgpHpd0JfIBhp7rEV4aqXWqFr6AlXov+SlcgB1Fv01y2kGe3Gc8nMW7VA0SrGuSkRfIEg==}

  lodash@4.17.21:
    resolution: {integrity: sha512-v2kDEe57lecTulaDIuNTPy3Ry4gLGJ6Z1O3vE1krgXZNrsQ+LFTGHVxVjcXPs17LhbZVGedAJv8XZ1tvj5FvSg==}

  log-symbols@4.1.0:
    resolution: {integrity: sha512-8XPvpAA8uyhfteu8pIvQxpJZ7SYYdpUivZpGy6sFsBuKRY/7rQGavedeB8aK+Zkyq6upMFVL/9AW6vOYzfRyLg==}
    engines: {node: '>=10'}

  loose-envify@1.4.0:
    resolution: {integrity: sha512-lyuxPGr/Wfhrlem2CL/UcnUc1zcqKAImBDzukY7Y5F/yQiNdko6+fRLevlw1HgMySw7f611UIY408EtxRSoK3Q==}
    hasBin: true

  lru-cache@10.2.0:
    resolution: {integrity: sha512-2bIM8x+VAf6JT4bKAljS1qUWgMsqZRPGJS6FSahIMPVvctcNhyVp7AJu7quxOW9jwkryBReKZY5tY5JYv2n/7Q==}
    engines: {node: 14 || >=16.14}

  lru-cache@10.4.3:
    resolution: {integrity: sha512-JNAzZcXrCt42VGLuYz0zfAzDfAvJWW6AfYlDBQyDV5DClI2m5sAmK+OIO7s59XfsRsWHp02jAJrRadPRGTt6SQ==}

  lru-cache@4.1.5:
    resolution: {integrity: sha512-sWZlbEP2OsHNkXrMl5GYk/jKk70MBng6UU4YI/qGDYbgf6YbP4EvmqISbXCoJiRKs+1bSpFHVgQxvJ17F2li5g==}

  lru-cache@5.1.1:
    resolution: {integrity: sha512-KpNARQA3Iwv+jTA0utUVVbrh+Jlrr1Fv0e56GGzAFOXN7dk/FviaDW8LHmK52DlcH4WP2n6gI8vN1aesBFgo9w==}

  lru-cache@6.0.0:
    resolution: {integrity: sha512-Jo6dJ04CmSjuznwJSS3pUeWmd/H0ffTlkXXgwZi+eq1UCmqQwCh+eLsYOYCwY991i2Fah4h1BEMCx4qThGbsiA==}
    engines: {node: '>=10'}

  lucide-react@0.427.0:
    resolution: {integrity: sha512-lv9s6c5BDF/ccuA0EgTdskTxIe11qpwBDmzRZHJAKtp8LTewAvDvOM+pTES9IpbBuTqkjiMhOmGpJ/CB+mKjFw==}
    peerDependencies:
      react: ^16.5.1 || ^17.0.0 || ^18.0.0 || ^19.0.0-rc

  lunr@2.3.9:
    resolution: {integrity: sha512-zTU3DaZaF3Rt9rhN3uBMGQD3dD2/vFQqnvZCDv4dl5iOzq2IZQqTxu90r4E5J+nP70J3ilqVCrbho2eWaeW8Ow==}

  magic-string@0.30.8:
    resolution: {integrity: sha512-ISQTe55T2ao7XtlAStud6qwYPZjE4GK1S/BeVPus4jrq6JuOnQ00YKQC581RWhR122W7msZV263KzVeLoqidyQ==}
    engines: {node: '>=12'}

  make-dir@4.0.0:
    resolution: {integrity: sha512-hXdUTZYIVOt1Ex//jAQi+wTZZpUpwBj/0QsOzqegb3rGMMeJiSEu5xLHnYfBrRV4RH2+OCSOO95Is/7x1WJ4bw==}
    engines: {node: '>=10'}

  make-error@1.3.6:
    resolution: {integrity: sha512-s8UhlNe7vPKomQhC1qFelMokr/Sc3AgNbso3n74mVPA5LTZwkB9NlXf4XPamLxJE8h0gh73rM94xvwRT2CVInw==}

  makeerror@1.0.12:
    resolution: {integrity: sha512-JmqCvUhmt43madlpFzG4BQzG2Z3m6tvQDNKdClZnO3VbIudJYmxsT0FNJMeiB2+JTSlTQTSbU8QdesVmwJcmLg==}

  markdown-it@14.1.0:
    resolution: {integrity: sha512-a54IwgWPaeBCAAsv13YgmALOF1elABB08FxO9i+r4VFk5Vl4pKokRPeX8u5TCgSsPi6ec1otfLjdOpVcgbpshg==}
    hasBin: true

  md5.js@1.3.5:
    resolution: {integrity: sha512-xitP+WxNPcTTOgnTJcrhM0xvdPepipPSf3I8EIpGKeFLjt3PlJLIDG3u8EX53ZIubkb+5U2+3rELYpEhHhzdkg==}

  mdurl@2.0.0:
    resolution: {integrity: sha512-Lf+9+2r+Tdp5wXDXC4PcIBjTDtq4UKjCPMQhKIuzpJNW0b96kVqSwW0bT7FhRSfmAiFYgP+SCRvdrDozfh0U5w==}

  media-typer@0.3.0:
    resolution: {integrity: sha512-dq+qelQ9akHpcOl/gUVRTxVIOkAJ1wR3QAvb4RsVjS8oVoFjDGTc679wJYmUmknUF5HwMLOgb5O+a3KxfWapPQ==}
    engines: {node: '>= 0.6'}

  memfs@3.5.3:
    resolution: {integrity: sha512-UERzLsxzllchadvbPs5aolHh65ISpKpM+ccLbOJ8/vvpBKmAWf+la7dXFy7Mr0ySHbdHrFv5kGFCUHHe6GFEmw==}
    engines: {node: '>= 4.0.0'}

  merge-descriptors@1.0.1:
    resolution: {integrity: sha512-cCi6g3/Zr1iqQi6ySbseM1Xvooa98N0w31jzUYrXPX2xqObmFGHJ0tQ5u74H3mVh7wLouTseZyYIq39g8cNp1w==}

  merge-stream@2.0.0:
    resolution: {integrity: sha512-abv/qOcuPfk3URPfDzmZU1LKmuw8kT+0nIHvKrKgFrwifol/doWcdA4ZqsWQ8ENrFKkd67Mfpo/LovbIUsbt3w==}

  merge2@1.4.1:
    resolution: {integrity: sha512-8q7VEgMJW4J8tcfVPy8g09NcQwZdbwFEqhe/WZkoIzjn/3TGDwtOCYtXGxA3O8tPzpczCCDgv+P2P5y00ZJOOg==}
    engines: {node: '>= 8'}

  methods@1.1.2:
    resolution: {integrity: sha512-iclAHeNqNm68zFtnZ0e+1L2yUIdvzNoauKU4WBA3VvH/vPFieF7qfRlwUZU+DA9P9bPXIS90ulxoUoCH23sV2w==}
    engines: {node: '>= 0.6'}

  micromatch@4.0.5:
    resolution: {integrity: sha512-DMy+ERcEW2q8Z2Po+WNXuw3c5YaUSFjAO5GsJqfEl7UjvtIuFKO6ZrKvcItdy98dwFI2N1tg3zNIdKaQT+aNdA==}
    engines: {node: '>=8.6'}

  mime-db@1.52.0:
    resolution: {integrity: sha512-sPU4uV7dYlvtWJxwwxHD0PuihVNiE7TyAbQ5SWxDCB9mUYvOgroQOwYQQOKPJ8CIbE+1ETVlOoK1UC2nU3gYvg==}
    engines: {node: '>= 0.6'}

  mime-types@2.1.35:
    resolution: {integrity: sha512-ZDY+bPm5zTTF+YpCrAU9nK0UgICYPT0QtT1NZWFv4s++TNkcgVaT0g6+4R2uI4MjQjzysHB1zxuWL50hzaeXiw==}
    engines: {node: '>= 0.6'}

  mime@1.6.0:
    resolution: {integrity: sha512-x0Vn8spI+wuJ1O6S7gnbaQg8Pxh4NNHb7KSINmEWKiPE4RKOplvijn+NkmYmmRgP68mc70j2EbeTFRsrswaQeg==}
    engines: {node: '>=4'}
    hasBin: true

  mime@2.6.0:
    resolution: {integrity: sha512-USPkMeET31rOMiarsBNIHZKLGgvKc/LrjofAnBlOttf5ajRvqiRA8QsenbcooctK6d6Ts6aqZXBA+XbkKthiQg==}
    engines: {node: '>=4.0.0'}
    hasBin: true

  mimic-fn@2.1.0:
    resolution: {integrity: sha512-OqbOk5oEQeAZ8WXWydlu9HJjz9WVdEIvamMCcXmuqUYjTknH/sqsWvhQ3vgwKFRR1HpjvNBKQ37nbJgYzGqGcg==}
    engines: {node: '>=6'}

  minimalistic-assert@1.0.1:
    resolution: {integrity: sha512-UtJcAD4yEaGtjPezWuO9wC4nwUnVH/8/Im3yEHQP4b67cXlD/Qr9hdITCU1xDbSEXg2XKNaP8jsReV7vQd00/A==}

  minimalistic-crypto-utils@1.0.1:
    resolution: {integrity: sha512-JIYlbt6g8i5jKfJ3xz7rF0LXmv2TkDxBLUkiBeZ7bAx4GnnNMr8xFpGnOxn6GhTEHx3SjRrZEoU+j04prX1ktg==}

  minimatch@3.1.2:
    resolution: {integrity: sha512-J7p63hRiAjw1NDEww1W7i37+ByIrOWO5XQQAzZ3VOcL0PNybwpfmV/N05zFAzwQ9USyEcX6t3UO+K5aqBQOIHw==}

  minimatch@9.0.3:
    resolution: {integrity: sha512-RHiac9mvaRw0x3AYRgDC1CxAP7HTcNrrECeA8YYJeWnpo+2Q5CegtZjaotWTWxDG3UeGA1coE05iH1mPjT/2mg==}
    engines: {node: '>=16 || 14 >=14.17'}

  minimatch@9.0.4:
    resolution: {integrity: sha512-KqWh+VchfxcMNRAJjj2tnsSJdNbHsVgnkBhTNrW7AjVo6OvLtxw8zfT9oLw1JSohlFzJ8jCoTgaoXvJ+kHt6fw==}
    engines: {node: '>=16 || 14 >=14.17'}

  minimatch@9.0.5:
    resolution: {integrity: sha512-G6T0ZX48xgozx7587koeX9Ys2NYy6Gmv//P89sEte9V9whIapMNF4idKxnW2QtCcLiTWlb/wfCabAtAFWhhBow==}
    engines: {node: '>=16 || 14 >=14.17'}

  minimist@1.2.8:
    resolution: {integrity: sha512-2yyAR8qBkN3YuheJanUpWC5U3bb5osDywNB8RzDVlDwDHbocAJveqqj1u8+SVD7jkWT4yvsHCpWqqWqAxb0zCA==}

  minipass@7.0.4:
    resolution: {integrity: sha512-jYofLM5Dam9279rdkWzqHozUo4ybjdZmCsDHePy5V/PbBcVMiSZR97gmAy45aqi8CK1lG2ECd356FU86avfwUQ==}
    engines: {node: '>=16 || 14 >=14.17'}

  minipass@7.1.2:
    resolution: {integrity: sha512-qOOzS1cBTWYF4BH8fVePDBOO9iptMnGUEZwNc/cMWnTV2nVLZ7VoNWEPHkYczZA0pdoA7dl6e7FL659nX9S2aw==}
    engines: {node: '>=16 || 14 >=14.17'}

  mkdirp@0.5.6:
    resolution: {integrity: sha512-FP+p8RB8OWpF3YZBCrP5gtADmtXApB5AMLn+vdyA+PyxCjrCs00mjyUozssO33cwDeT3wNGdLxJ5M//YqtHAJw==}
    hasBin: true

  mkdirp@1.0.4:
    resolution: {integrity: sha512-vVqVZQyf3WLx2Shd0qJ9xuvqgAyKPLAiqITEtqW0oIUjzo3PePDd6fW9iFz30ef7Ysp/oiWqbhszeGWW2T6Gzw==}
    engines: {node: '>=10'}
    hasBin: true

  mri@1.2.0:
    resolution: {integrity: sha512-tzzskb3bG8LvYGFF/mDTpq3jpI6Q9wc3LEmBaghu+DdCssd1FakN7Bc0hVNmEyGq1bq3RgfkCb3cmQLpNPOroA==}
    engines: {node: '>=4'}

  ms@2.0.0:
    resolution: {integrity: sha512-Tpp60P6IUJDTuOq/5Z8cdskzJujfwqfOTkrwIwj7IRISpnkJnT6SyJ4PCPnGMoFjC9ddhal5KVIYtAt97ix05A==}

  ms@2.1.2:
    resolution: {integrity: sha512-sGkPx+VjMtmA6MX27oA4FBFELFCZZ4S4XqeGOXCv68tT+jb3vk/RyaKWP0PTKyWtmLSM0b+adUTEvbs1PEaH2w==}

  ms@2.1.3:
    resolution: {integrity: sha512-6FlzubTLZG3J2a/NVCAleEhjzq5oxgHyaCU9yYXvcLsvoVaHJq/s5xXI6/XXP6tz7R9xAOtHnSO/tXtF3WRTlA==}

  multer@1.4.4-lts.1:
    resolution: {integrity: sha512-WeSGziVj6+Z2/MwQo3GvqzgR+9Uc+qt8SwHKh3gvNPiISKfsMfG4SvCOFYlxxgkXt7yIV2i1yczehm0EOKIxIg==}
    engines: {node: '>= 6.0.0'}

  mute-stream@0.0.8:
    resolution: {integrity: sha512-nnbWWOkoWyUsTjKrhgD0dcz22mdkSnpYqbEjIm2nhwhuxlSkpywJmBo8h0ZqJdkp73mb90SssHkN4rsRaBAfAA==}

  mute-stream@1.0.0:
    resolution: {integrity: sha512-avsJQhyd+680gKXyG/sQc0nXaC6rBkPOfyHYcFb9+hdkqQkR9bdnkJ0AMZhke0oesPqIO+mFFJ+IdBc7mst4IA==}
    engines: {node: ^14.17.0 || ^16.13.0 || >=18.0.0}

  mz@2.7.0:
    resolution: {integrity: sha512-z81GNO7nnYMEhrGh9LeymoE4+Yr0Wn5McHIZMK5cfQCl+NDX08sCZgUc9/6MHni9IWuFLm1Z3HTCXu2z9fN62Q==}

  nan@2.20.0:
    resolution: {integrity: sha512-bk3gXBZDGILuuo/6sKtr0DQmSThYHLtNCdSdXk9YkxD/jK6X2vmCyyXBBxyqZ4XcnzTyYEAThfX3DCEnLf6igw==}

  nanoassert@2.0.0:
    resolution: {integrity: sha512-7vO7n28+aYO4J+8w96AzhmU8G+Y/xpPDJz/se19ICsqj/momRbb9mh9ZUtkoJ5X3nTnPdhEJyc0qnM6yAsHBaA==}

  nanoid@3.3.7:
    resolution: {integrity: sha512-eSRppjcPIatRIMC1U6UngP8XFcz8MQWGQdt1MTBQ7NaAmvXDfvNxbvWV3x2y6CdEUciCSsDHDQZbhYaB8QEo2g==}
    engines: {node: ^10 || ^12 || ^13.7 || ^14 || >=15.0.1}
    hasBin: true

  natural-compare@1.4.0:
    resolution: {integrity: sha512-OWND8ei3VtNC9h7V60qff3SVobHr996CTwgxubgyQYEpg290h9J0buyECNNJexkFm5sOajh5G116RYA1c8ZMSw==}

  negotiator@0.6.3:
    resolution: {integrity: sha512-+EUsqGPLsM+j/zdChZjsnX51g4XrHFOIXwfnCVPGlQk/k5giakcKsuxCObBRu6DSm9opw/O6slWbJdghQM4bBg==}
    engines: {node: '>= 0.6'}

  neo-async@2.6.2:
    resolution: {integrity: sha512-Yd3UES5mWCSqR+qNT93S3UoYUkqAZ9lLg8a7g9rimsWmYGK8cVToA4/sF3RrshdyV3sAGMXVUmpMYOw+dLpOuw==}

  next@14.2.2:
    resolution: {integrity: sha512-oGwUaa2bCs47FbuxWMpOoXtBMPYpvTPgdZr3UAo+pu7Ns00z9otmYpoeV1HEiYL06AlRQQIA/ypK526KjJfaxg==}
    engines: {node: '>=18.17.0'}
    hasBin: true
    peerDependencies:
      '@opentelemetry/api': ^1.1.0
      '@playwright/test': ^1.41.2
      react: ^18.2.0
      react-dom: ^18.2.0
      sass: ^1.3.0
    peerDependenciesMeta:
      '@opentelemetry/api':
        optional: true
      '@playwright/test':
        optional: true
      sass:
        optional: true

  node-abort-controller@3.1.1:
    resolution: {integrity: sha512-AGK2yQKIjRuqnc6VkX2Xj5d+QW8xZ87pa1UK6yA6ouUyuxfHuMP6umE5QK7UmTeOAymo+Zx1Fxiuw9rVx8taHQ==}

  node-emoji@1.11.0:
    resolution: {integrity: sha512-wo2DpQkQp7Sjm2A0cq+sN7EHKO6Sl0ctXeBdFZrL9T9+UywORbufTcTZxom8YqpLQt/FqNMUkOpkZrJVYSKD3A==}

  node-fetch@2.7.0:
    resolution: {integrity: sha512-c4FRfUm/dbcWZ7U+1Wq0AwCyFL+3nt2bEw05wfxSz+DWpWsitgmSgYmy2dQdWyKC1694ELPqMs/YzUSNozLt8A==}
    engines: {node: 4.x || >=6.0.0}
    peerDependencies:
      encoding: ^0.1.0
    peerDependenciesMeta:
      encoding:
        optional: true

  node-int64@0.4.0:
    resolution: {integrity: sha512-O5lz91xSOeoXP6DulyHfllpq+Eg00MWitZIbtPfoSEvqIHdl5gfcY6hYzDWnj0qD5tz52PI08u9qUvSVeUBeHw==}

  node-releases@2.0.14:
    resolution: {integrity: sha512-y10wOWt8yZpqXmOgRo77WaHEmhYQYGNA6y421PKsKYWEK8aW+cqAphborZDhqfyKrbZEN92CN1X2KbafY2s7Yw==}

  noms@0.0.0:
    resolution: {integrity: sha512-lNDU9VJaOPxUmXcLb+HQFeUgQQPtMI24Gt6hgfuMHRJgMRHMF/qZ4HJD3GDru4sSw9IQl2jPjAYnQrdIeLbwow==}

  normalize-path@3.0.0:
    resolution: {integrity: sha512-6eZs5Ls3WtCisHWp9S2GUy8dqkpGi4BVSz3GaqiE6ezub0512ESztXUwUB6C6IKbQkY2Pnb/mD4WYojCRwcwLA==}
    engines: {node: '>=0.10.0'}

  npm-run-path@4.0.1:
    resolution: {integrity: sha512-S48WzZW777zhNIrn7gxOlISNAqi9ZC/uQFnRdbeIHhZhCA6UqpkOT8T1G7BvfdgP4Er8gF4sUbaS0i7QvIfCWw==}
    engines: {node: '>=8'}

  object-assign@4.1.1:
    resolution: {integrity: sha512-rJgTQnkUnH1sFw8yT6VSU3zD3sWmu6sZhIseY8VX+GRu3P6F7Fu+JNDoXfklElbLJSnc3FUQHVe4cU5hj+BcUg==}
    engines: {node: '>=0.10.0'}

  object-hash@3.0.0:
    resolution: {integrity: sha512-RSn9F68PjH9HqtltsSnqYC1XXoWe9Bju5+213R98cNGttag9q9yAOTzdbsqvIa7aNm5WffBZFpWYr2aWrklWAw==}
    engines: {node: '>= 6'}

  object-inspect@1.13.1:
    resolution: {integrity: sha512-5qoj1RUiKOMsCCNLV1CBiPYE10sziTsnmNxkAI/rZhiD63CF7IqdFGC/XzjWjpSgLf0LxXX3bDFIh0E18f6UhQ==}

  object-keys@1.1.1:
    resolution: {integrity: sha512-NuAESUOUMrlIXOfHKzD6bpPu3tYt3xvjNdRIQ+FeT0lNb4K8WR70CaDxhuNguS2XG+GjkyMwOzsN5ZktImfhLA==}
    engines: {node: '>= 0.4'}

  object.assign@4.1.5:
    resolution: {integrity: sha512-byy+U7gp+FVwmyzKPYhW2h5l3crpmGsxl7X2s8y43IgxvG4g3QZ6CffDtsNQy1WsmZpQbO+ybo0AlW7TY6DcBQ==}
    engines: {node: '>= 0.4'}

  object.entries@1.1.8:
    resolution: {integrity: sha512-cmopxi8VwRIAw/fkijJohSfpef5PdN0pMQJN6VC/ZKvn0LIknWD8KtgY6KlQdEc4tIjcQ3HxSMmnvtzIscdaYQ==}
    engines: {node: '>= 0.4'}

  object.fromentries@2.0.8:
    resolution: {integrity: sha512-k6E21FzySsSK5a21KRADBd/NGneRegFO5pLHfdQLpRDETUNJueLXs3WCzyQ3tFRDYgbq3KHGXfTbi2bs8WQ6rQ==}
    engines: {node: '>= 0.4'}

  object.groupby@1.0.3:
    resolution: {integrity: sha512-+Lhy3TQTuzXI5hevh8sBGqbmurHbbIjAi0Z4S63nthVLmLxfbj4T54a4CfZrXIrt9iP4mVAPYMo/v99taj3wjQ==}
    engines: {node: '>= 0.4'}

  object.hasown@1.1.4:
    resolution: {integrity: sha512-FZ9LZt9/RHzGySlBARE3VF+gE26TxR38SdmqOqliuTnl9wrKulaQs+4dee1V+Io8VfxqzAfHu6YuRgUy8OHoTg==}
    engines: {node: '>= 0.4'}

  object.values@1.2.0:
    resolution: {integrity: sha512-yBYjY9QX2hnRmZHAjG/f13MzmBzxzYgQhFrke06TTyKY5zSTEqkOeukBzIdVA3j3ulu8Qa3MbVFShV7T2RmGtQ==}
    engines: {node: '>= 0.4'}

  on-finished@2.4.1:
    resolution: {integrity: sha512-oVlzkg3ENAhCk2zdv7IJwd/QUD4z2RxRwpkcGY8psCVcCYZNq4wYnVWALHM+brtuJjePWiYF/ClmuDr8Ch5+kg==}
    engines: {node: '>= 0.8'}

  once@1.4.0:
    resolution: {integrity: sha512-lNaJgI+2Q5URQBkccEKHTQOPaXdUxnZZElQTZY0MFUAuaEqe1E+Nyvgdz/aIyNi6Z9MzO5dv1H8n58/GELp3+w==}

  onetime@5.1.2:
    resolution: {integrity: sha512-kbpaSSGJTWdAY5KPVeMOKXSrPtr8C8C7wodJbcsd51jRnmD+GZu8Y0VoU6Dm5Z4vWr0Ig/1NKuWRKf7j5aaYSg==}
    engines: {node: '>=6'}

  optionator@0.9.3:
    resolution: {integrity: sha512-JjCoypp+jKn1ttEFExxhetCKeJt9zhAgAve5FXHixTvFDW/5aEktX9bufBKLRRMdU7bNtpLfcGu94B3cdEJgjg==}
    engines: {node: '>= 0.8.0'}

  ora@5.4.1:
    resolution: {integrity: sha512-5b6Y85tPxZZ7QytO+BQzysW31HJku27cRIlkbAXaNx+BdcVi+LlRFmVXzeF6a7JCwJpyw5c4b+YSVImQIrBpuQ==}
    engines: {node: '>=10'}

  os-tmpdir@1.0.2:
    resolution: {integrity: sha512-D2FR03Vir7FIu45XBY20mTb+/ZSWB00sjU9jdQXt83gDrI4Ztz5Fs7/yy74g2N5SVQY4xY1qDr4rNddwYRVX0g==}
    engines: {node: '>=0.10.0'}

  outdent@0.5.0:
    resolution: {integrity: sha512-/jHxFIzoMXdqPzTaCpFzAAWhpkSjZPF4Vsn6jAfNpmbH/ymsmd7Qc6VE9BGn0L6YMj6uwpQLxCECpus4ukKS9Q==}

  p-filter@2.1.0:
    resolution: {integrity: sha512-ZBxxZ5sL2HghephhpGAQdoskxplTwr7ICaehZwLIlfL6acuVgZPm8yBNuRAFBGEqtD/hmUeq9eqLg2ys9Xr/yw==}
    engines: {node: '>=8'}

  p-limit@2.3.0:
    resolution: {integrity: sha512-//88mFWSJx8lxCzwdAABTJL2MyWB12+eIY7MDL2SqLmAkeKU9qxRvWuSyTjm3FUmpBEMuFfckAIqEaVGUDxb6w==}
    engines: {node: '>=6'}

  p-limit@3.1.0:
    resolution: {integrity: sha512-TYOanM3wGwNGsZN2cVTYPArw454xnXj5qmWF1bEoAc4+cU/ol7GVh7odevjp1FNHduHc3KZMcFduxU5Xc6uJRQ==}
    engines: {node: '>=10'}

  p-locate@4.1.0:
    resolution: {integrity: sha512-R79ZZ/0wAxKGu3oYMlz8jy/kbhsNrS7SKZ7PxEHBgJ5+F2mtFW2fK2cOtBh1cHYkQsbzFV7I+EoRKe6Yt0oK7A==}
    engines: {node: '>=8'}

  p-locate@5.0.0:
    resolution: {integrity: sha512-LaNjtRWUBY++zB5nE/NwcaoMylSPk+S+ZHNB1TzdbMJMny6dynpAGt7X/tl/QYq3TIeE6nxHppbo2LGymrG5Pw==}
    engines: {node: '>=10'}

  p-map@2.1.0:
    resolution: {integrity: sha512-y3b8Kpd8OAN444hxfBbFfj1FY/RjtTd8tzYwhUqNYXx0fXx2iX4maP4Qr6qhIKbQXI02wTLAda4fYUbDagTUFw==}
    engines: {node: '>=6'}

  p-try@2.2.0:
    resolution: {integrity: sha512-R4nPAVTAU0B9D35/Gk3uJf/7XYbQcyohSKdvAxIRSNghFl4e71hVoGnBNQz9cWaXxO2I10KTC+3jMdvvoKw6dQ==}
    engines: {node: '>=6'}

  package-json-from-dist@1.0.0:
    resolution: {integrity: sha512-dATvCeZN/8wQsGywez1mzHtTlP22H8OEfPrVMLNr4/eGa+ijtLn/6M5f0dY8UKNrC2O9UCU6SSoG3qRKnt7STw==}

  parent-module@1.0.1:
    resolution: {integrity: sha512-GQ2EWRpQV8/o+Aw8YqtfZZPfNRWZYkbidE9k5rpl/hC3vtHHBfGm2Ifi6qWV+coDGkrUKZAxE3Lot5kcsRlh+g==}
    engines: {node: '>=6'}

  parse-json@5.2.0:
    resolution: {integrity: sha512-ayCKvm/phCGxOkYRSCM82iDwct8/EonSEgCSxWxD7ve6jHggsFl4fZVQBPRNgQoKiuV/odhFrGzQXZwbifC8Rg==}
    engines: {node: '>=8'}

  parseurl@1.3.3:
    resolution: {integrity: sha512-CiyeOxFT/JZyN5m0z9PfXw4SCBJ6Sygz1Dpl0wqjlhDEGGBP1GnsUVEL0p63hoG1fcj3fHynXi9NYO4nWOL+qQ==}
    engines: {node: '>= 0.8'}

  path-exists@4.0.0:
    resolution: {integrity: sha512-ak9Qy5Q7jYb2Wwcey5Fpvg2KoAc/ZIhLSLOSBmRmygPsGwkVVt0fZa0qrtMz+m6tJTAHfZQ8FnmB4MG4LWy7/w==}
    engines: {node: '>=8'}

  path-is-absolute@1.0.1:
    resolution: {integrity: sha512-AVbw3UJ2e9bq64vSaS9Am0fje1Pa8pbGqTTsmXfaIiMpnr5DlDhfJOuLj9Sf95ZPVDAUerDfEk88MPmPe7UCQg==}
    engines: {node: '>=0.10.0'}

  path-key@3.1.1:
    resolution: {integrity: sha512-ojmeN0qd+y0jszEtoY48r0Peq5dwMEkIlCOu6Q5f41lfkswXuKtYrhgoTpLnyIcHm24Uhqx+5Tqm2InSwLhE6Q==}
    engines: {node: '>=8'}

  path-parse@1.0.7:
    resolution: {integrity: sha512-LDJzPVEEEPR+y48z93A0Ed0yXb8pAByGWo/k5YYdYgpY2/2EsOsksJrq7lOHxryrVOn1ejG6oAp8ahvOIQD8sw==}

  path-scurry@1.10.2:
    resolution: {integrity: sha512-7xTavNy5RQXnsjANvVvMkEjvloOinkAjv/Z6Ildz9v2RinZ4SBKTWFOVRbaF8p0vpHnyjV/UwNDdKuUv6M5qcA==}
    engines: {node: '>=16 || 14 >=14.17'}

  path-scurry@1.11.1:
    resolution: {integrity: sha512-Xa4Nw17FS9ApQFJ9umLiJS4orGjm7ZzwUrwamcGQuHSzDyth9boKDaycYdDcZDuqYATXw4HFXgaqWTctW/v1HA==}
    engines: {node: '>=16 || 14 >=14.18'}

  path-to-regexp@0.1.7:
    resolution: {integrity: sha512-5DFkuoqlv1uYQKxy8omFBeJPQcdoE07Kv2sferDCrAq1ohOU+MSDswDIbnx3YAM60qIOnYa53wBhXW0EbMonrQ==}

  path-to-regexp@3.2.0:
    resolution: {integrity: sha512-jczvQbCUS7XmS7o+y1aEO9OBVFeZBQ1MDSEqmO7xSoPgOPoowY/SxLpZ6Vh97/8qHZOteiCKb7gkG9gA2ZUxJA==}

  path-type@4.0.0:
    resolution: {integrity: sha512-gDKb8aZMDeD/tZWs9P6+q0J9Mwkdl6xMV8TjnGP3qJVJ06bdMgkbBlLU8IdfOsIsFz2BW1rNVT3XuNEl8zPAvw==}
    engines: {node: '>=8'}

  picocolors@1.0.0:
    resolution: {integrity: sha512-1fygroTLlHu66zi26VoTDv8yRgm0Fccecssto+MhsZ0D/DGW2sm8E8AjW7NU5VVTRt5GxbeZ5qBuJr+HyLYkjQ==}

  picocolors@1.0.1:
    resolution: {integrity: sha512-anP1Z8qwhkbmu7MFP5iTt+wQKXgwzf7zTyGlcdzabySa9vd0Xt392U0rVmz9poOaBj0uHJKyyo9/upk0HrEQew==}

  picomatch@2.3.1:
    resolution: {integrity: sha512-JU3teHTNjmE2VCGFzuY8EXzCDVwEqB2a8fsIvwaStHhAWJEeVd1o1QD80CU6+ZdEXXSLbSsuLwJjkCBWqRQUVA==}
    engines: {node: '>=8.6'}

  picomatch@4.0.1:
    resolution: {integrity: sha512-xUXwsxNjwTQ8K3GnT4pCJm+xq3RUPQbmkYJTP5aFIfNIvbcc/4MUxgBaaRSZJ6yGJZiGSyYlM6MzwTsRk8SYCg==}
    engines: {node: '>=12'}

  pify@2.3.0:
    resolution: {integrity: sha512-udgsAY+fTnvv7kI7aaxbqwWNb0AHiB0qBO89PZKPkoTmGOgdbrHDKD+0B2X4uTfJ/FT1R09r9gTsjUjNJotuog==}
    engines: {node: '>=0.10.0'}

  pify@4.0.1:
    resolution: {integrity: sha512-uB80kBFb/tfd68bVleG9T5GGsGPjJrLAUpR5PZIrhBnIaRTQRjqdJSsIKkOP6OAIFbj7GOrcudc5pNjZ+geV2g==}
    engines: {node: '>=6'}

  pirates@4.0.6:
    resolution: {integrity: sha512-saLsH7WeYYPiD25LDuLRRY/i+6HaPYr6G1OUlN39otzkSTxKnubR9RTxS3/Kk50s1g2JTgFwWQDQyplC5/SHZg==}
    engines: {node: '>= 6'}

  pkg-dir@4.2.0:
    resolution: {integrity: sha512-HRDzbaKjC+AOWVXxAU/x54COGeIv9eb+6CkDSQoNTt4XyWoIJvuPsXizxu/Fr23EiekbtZwmh1IcIG/l/a10GQ==}
    engines: {node: '>=8'}

  pluralize@8.0.0:
    resolution: {integrity: sha512-Nc3IT5yHzflTfbjgqWcCPpo7DaKy4FnpB0l/zCAW0Tc7jxAiuqSxHasntB3D7887LSrA93kDJ9IXovxJYxyLCA==}
    engines: {node: '>=4'}

  possible-typed-array-names@1.0.0:
    resolution: {integrity: sha512-d7Uw+eZoloe0EHDIYoe+bQ5WXnGMOpmiZFTuMWCwpjzzkL2nTjcKiAk4hh8TjnGye2TwWOk3UXucZ+3rbmBa8Q==}
    engines: {node: '>= 0.4'}

  postcss-import@15.1.0:
    resolution: {integrity: sha512-hpr+J05B2FVYUAXHeK1YyI267J/dDDhMU6B6civm8hSY1jYJnBXxzKDKDswzJmtLHryrjhnDjqqp/49t8FALew==}
    engines: {node: '>=14.0.0'}
    peerDependencies:
      postcss: ^8.0.0

  postcss-js@4.0.1:
    resolution: {integrity: sha512-dDLF8pEO191hJMtlHFPRa8xsizHaM82MLfNkUHdUtVEV3tgTp5oj+8qbEqYM57SLfc74KSbw//4SeJma2LRVIw==}
    engines: {node: ^12 || ^14 || >= 16}
    peerDependencies:
      postcss: ^8.4.21

  postcss-load-config@4.0.2:
    resolution: {integrity: sha512-bSVhyJGL00wMVoPUzAVAnbEoWyqRxkjv64tUl427SKnPrENtq6hJwUojroMz2VB+Q1edmi4IfrAPpami5VVgMQ==}
    engines: {node: '>= 14'}
    peerDependencies:
      postcss: '>=8.0.9'
      ts-node: '>=9.0.0'
    peerDependenciesMeta:
      postcss:
        optional: true
      ts-node:
        optional: true

  postcss-nested@6.0.1:
    resolution: {integrity: sha512-mEp4xPMi5bSWiMbsgoPfcP74lsWLHkQbZc3sY+jWYd65CUwXrUaTp0fmNpa01ZcETKlIgUdFN/MpS2xZtqL9dQ==}
    engines: {node: '>=12.0'}
    peerDependencies:
      postcss: ^8.2.14

  postcss-selector-parser@6.0.16:
    resolution: {integrity: sha512-A0RVJrX+IUkVZbW3ClroRWurercFhieevHB38sr2+l9eUClMqome3LmEmnhlNy+5Mr2EYN6B2Kaw9wYdd+VHiw==}
    engines: {node: '>=4'}

  postcss-value-parser@4.2.0:
    resolution: {integrity: sha512-1NNCs6uurfkVbeXG4S8JFT9t19m45ICnif8zWLd5oPSZ50QnwMfK+H3jv408d4jw/7Bttv5axS5IiHoLaVNHeQ==}

  postcss@8.4.31:
    resolution: {integrity: sha512-PS08Iboia9mts/2ygV3eLpY5ghnUcfLV/EXTOW1E2qYxJKGGBUtNjN76FYHnMs36RmARn41bC0AZmn+rR0OVpQ==}
    engines: {node: ^10 || ^12 || >=14}

  preferred-pm@3.1.4:
    resolution: {integrity: sha512-lEHd+yEm22jXdCphDrkvIJQU66EuLojPPtvZkpKIkiD+l0DMThF/niqZKJSoU8Vl7iuvtmzyMhir9LdVy5WMnA==}
    engines: {node: '>=10'}

  prelude-ls@1.2.1:
    resolution: {integrity: sha512-vkcDPrRZo1QZLbn5RLGPpg/WmIQ65qoWWhcGKf/b5eplkkarX0m9z8ppCat4mlOqUsWpyNuYgO3VRyrYHSzX5g==}
    engines: {node: '>= 0.8.0'}

  prettier-linter-helpers@1.0.0:
    resolution: {integrity: sha512-GbK2cP9nraSSUF9N2XwUwqfzlAFlMNYYl+ShE/V+H8a9uNl/oUqB1w2EL54Jh0OlyRSd8RfWYJ3coVS4TROP2w==}
    engines: {node: '>=6.0.0'}

  prettier-plugin-organize-imports@3.2.4:
    resolution: {integrity: sha512-6m8WBhIp0dfwu0SkgfOxJqh+HpdyfqSSLfKKRZSFbDuEQXDDndb8fTpRWkUrX/uBenkex3MgnVk0J3b3Y5byog==}
    peerDependencies:
      '@volar/vue-language-plugin-pug': ^1.0.4
      '@volar/vue-typescript': ^1.0.4
      prettier: '>=2.0'
      typescript: '>=2.9'
    peerDependenciesMeta:
      '@volar/vue-language-plugin-pug':
        optional: true
      '@volar/vue-typescript':
        optional: true

  prettier-plugin-tailwindcss@0.5.14:
    resolution: {integrity: sha512-Puaz+wPUAhFp8Lo9HuciYKM2Y2XExESjeT+9NQoVFXZsPPnc9VYss2SpxdQ6vbatmt8/4+SN0oe0I1cPDABg9Q==}
    engines: {node: '>=14.21.3'}
    peerDependencies:
      '@ianvs/prettier-plugin-sort-imports': '*'
      '@prettier/plugin-pug': '*'
      '@shopify/prettier-plugin-liquid': '*'
      '@trivago/prettier-plugin-sort-imports': '*'
      '@zackad/prettier-plugin-twig-melody': '*'
      prettier: ^3.0
      prettier-plugin-astro: '*'
      prettier-plugin-css-order: '*'
      prettier-plugin-import-sort: '*'
      prettier-plugin-jsdoc: '*'
      prettier-plugin-marko: '*'
      prettier-plugin-organize-attributes: '*'
      prettier-plugin-organize-imports: '*'
      prettier-plugin-sort-imports: '*'
      prettier-plugin-style-order: '*'
      prettier-plugin-svelte: '*'
    peerDependenciesMeta:
      '@ianvs/prettier-plugin-sort-imports':
        optional: true
      '@prettier/plugin-pug':
        optional: true
      '@shopify/prettier-plugin-liquid':
        optional: true
      '@trivago/prettier-plugin-sort-imports':
        optional: true
      '@zackad/prettier-plugin-twig-melody':
        optional: true
      prettier-plugin-astro:
        optional: true
      prettier-plugin-css-order:
        optional: true
      prettier-plugin-import-sort:
        optional: true
      prettier-plugin-jsdoc:
        optional: true
      prettier-plugin-marko:
        optional: true
      prettier-plugin-organize-attributes:
        optional: true
      prettier-plugin-organize-imports:
        optional: true
      prettier-plugin-sort-imports:
        optional: true
      prettier-plugin-style-order:
        optional: true
      prettier-plugin-svelte:
        optional: true

  prettier@2.8.8:
    resolution: {integrity: sha512-tdN8qQGvNjw4CHbY+XXk0JgCXn9QiF21a55rBe5LJAU+kDyC4WQn4+awm2Xfk2lQMk5fKup9XgzTZtGkjBdP9Q==}
    engines: {node: '>=10.13.0'}
    hasBin: true

  prettier@3.2.5:
    resolution: {integrity: sha512-3/GWa9aOC0YeD7LUfvOG2NiDyhOWRvt1k+rcKhOuYnMY24iiCphgneUfJDyFXd6rZCAnuLBv6UeAULtrhT/F4A==}
    engines: {node: '>=14'}
    hasBin: true

  pretty-format@29.7.0:
    resolution: {integrity: sha512-Pdlw/oPxN+aXdmM9R00JVC9WVFoCLTKJvDVLgmJ+qAffBMxsV85l/Lu7sNx4zSzPyoL2euImuEwHhOXdEgNFZQ==}
    engines: {node: ^14.15.0 || ^16.10.0 || >=18.0.0}

  process-nextick-args@2.0.1:
    resolution: {integrity: sha512-3ouUOpQhtgrbOa17J7+uxOTpITYWaGP7/AhoR3+A+/1e9skrzelGi/dXzEYyvbxubEF6Wn2ypscTKiKJFFn1ag==}

  prompts@2.4.2:
    resolution: {integrity: sha512-NxNv/kLguCA7p3jE8oL2aEBsrJWgAakBpgmgK6lpPWV+WuOmY6r2/zbAVnP+T8bQlA0nzHXSJSJW0Hq7ylaD2Q==}
    engines: {node: '>= 6'}

  prop-types@15.8.1:
    resolution: {integrity: sha512-oj87CgZICdulUohogVAR7AjlC0327U4el4L6eAvOqCeudMDVU0NThNaV+b9Df4dXgSP1gXMTnPdhfe/2qDH5cg==}

  proxy-addr@2.0.7:
    resolution: {integrity: sha512-llQsMLSUDUPT44jdrU/O37qlnifitDP+ZwrmmZcoSKyLKvtZxpyV0n2/bD/N4tBAAZ/gJEdZU7KMraoK1+XYAg==}
    engines: {node: '>= 0.10'}

  pseudomap@1.0.2:
    resolution: {integrity: sha512-b/YwNhb8lk1Zz2+bXXpS/LK9OisiZZ1SNsSLxN1x2OXVEhW2Ckr/7mWE5vrC1ZTiJlD9g19jWszTmJsB+oEpFQ==}

  punycode.js@2.3.1:
    resolution: {integrity: sha512-uxFIHU0YlHYhDQtV4R9J6a52SLx28BCjT+4ieh7IGbgwVJWO+km431c4yRlREUAsAmt/uMjQUyQHNEPf0M39CA==}
    engines: {node: '>=6'}

  punycode@2.3.1:
    resolution: {integrity: sha512-vYt7UD1U9Wg6138shLtLOvdAu+8DsC/ilFtEVHcH+wydcSpNE20AfSOduf6MkRFahL5FY7X1oU7nKVZFtfq8Fg==}
    engines: {node: '>=6'}

  pure-rand@6.1.0:
    resolution: {integrity: sha512-bVWawvoZoBYpp6yIoQtQXHZjmz35RSVHnUOTefl8Vcjr8snTPY1wnpSPMWekcFwbxI6gtmT7rSYPFvz71ldiOA==}

  qs@6.11.0:
    resolution: {integrity: sha512-MvjoMCJwEarSbUYk5O+nmoSzSutSsTwF85zcHPQ9OrlFoZOYIjaqBAJIqIXjptyD5vThxGq52Xu/MaJzRkIk4Q==}
    engines: {node: '>=0.6'}

  qs@6.12.3:
    resolution: {integrity: sha512-AWJm14H1vVaO/iNZ4/hO+HyaTehuy9nRqVdkTqlJt0HWvBiBIEXFmb4C0DGeYo3Xes9rrEW+TxHsaigCbN5ICQ==}
    engines: {node: '>=0.6'}

  queue-microtask@1.2.3:
    resolution: {integrity: sha512-NuaNSa6flKT5JaSYQzJok04JzTL1CA6aGhv5rfLW3PgqA+M2ChpZQnAC8h8i4ZFkBS8X5RqkDBHA7r4hej3K9A==}

  randombytes@2.1.0:
    resolution: {integrity: sha512-vYl3iOX+4CKUWuxGi9Ukhie6fsqXqS9FE2Zaic4tNFD2N2QQaXOMFbuKK4QmDHC0JO6B1Zp41J0LpT0oR68amQ==}

  range-parser@1.2.1:
    resolution: {integrity: sha512-Hrgsx+orqoygnmhFbKaHE6c296J+HTAQXoxEF6gNupROmmGJRoyzfG3ccAveqCBrwr/2yxQ5BVd/GTl5agOwSg==}
    engines: {node: '>= 0.6'}

  raw-body@2.5.2:
    resolution: {integrity: sha512-8zGqypfENjCIqGhgXToC8aB2r7YrBX+AQAfIPs/Mlk+BtPTztOvTS01NRW/3Eh60J+a48lt8qsCzirQ6loCVfA==}
    engines: {node: '>= 0.8'}

  react-dom@18.2.0:
    resolution: {integrity: sha512-6IMTriUmvsjHUjNtEDudZfuDQUoWXVxKHhlEGSk81n4YFS+r/Kl99wXiwlVXtPBtJenozv2P+hxDsw9eA7Xo6g==}
    peerDependencies:
      react: ^18.2.0

  react-is@16.13.1:
    resolution: {integrity: sha512-24e6ynE2H+OKt4kqsOvNd8kBpV65zoxbA4BVsEOB3ARVWQki/DHzaUoC5KuON/BiccDaCCTZBuOcfZs70kR8bQ==}

  react-is@18.2.0:
    resolution: {integrity: sha512-xWGDIW6x921xtzPkhiULtthJHoJvBbF3q26fzloPCK0hsvxtPVelvftw3zjbHWSkR2km9Z+4uxbDDK/6Zw9B8w==}

  react@18.2.0:
    resolution: {integrity: sha512-/3IjMdb2L9QbBdWiW5e3P2/npwMBaU9mHCSCUzNln0ZCYbcfTsGbTJrU/kGemdH2IWmB2ioZ+zkxtmq6g09fGQ==}
    engines: {node: '>=0.10.0'}

  read-cache@1.0.0:
    resolution: {integrity: sha512-Owdv/Ft7IjOgm/i0xvNDZ1LrRANRfew4b2prF3OWMQLxLfu3bS8FVhCsrSCMK4lR56Y9ya+AThoTpDCTxCmpRA==}

  read-yaml-file@1.1.0:
    resolution: {integrity: sha512-VIMnQi/Z4HT2Fxuwg5KrY174U1VdUIASQVWXXyqtNRtxSr9IYkn1rsI6Tb6HsrHCmB7gVpNwX6JxPTHcH6IoTA==}
    engines: {node: '>=6'}

  readable-stream@1.0.34:
    resolution: {integrity: sha512-ok1qVCJuRkNmvebYikljxJA/UEsKwLl2nI1OmaqAu4/UE+h0wKCHok4XkL/gvi39OacXvw59RJUOFUkDib2rHg==}

  readable-stream@2.3.8:
    resolution: {integrity: sha512-8p0AUk4XODgIewSi0l8Epjs+EVnWiK7NoDIEGU0HhE7+ZyY8D1IMY7odu5lRrFXGg71L15KG8QrPmum45RTtdA==}

  readable-stream@3.6.2:
    resolution: {integrity: sha512-9u/sniCrY3D5WdsERHzHE4G2YCXqoG5FTHUiCC4SIbr6XcLZBY05ya9EKjYek9O5xOAwjGq+1JdGBAS7Q9ScoA==}
    engines: {node: '>= 6'}

  readdirp@3.6.0:
    resolution: {integrity: sha512-hOS089on8RduqdbhvQ5Z37A0ESjsqz6qnRcffsMU3495FuTdqSm+7bhJ29JvIOsBDEEnan5DPu9t3To9VRlMzA==}
    engines: {node: '>=8.10.0'}

  reflect-metadata@0.2.2:
    resolution: {integrity: sha512-urBwgfrvVP/eAyXx4hluJivBKzuEbSQs9rKWCrCkbSxNv8mxPcUZKeuoF3Uy4mJl3Lwprp6yy5/39VWigZ4K6Q==}

  reflect.getprototypeof@1.0.6:
    resolution: {integrity: sha512-fmfw4XgoDke3kdI6h4xcUz1dG8uaiv5q9gcEwLS4Pnth2kxT+GZ7YehS1JTMGBQmtV7Y4GFGbs2re2NqhdozUg==}
    engines: {node: '>= 0.4'}

  regenerator-runtime@0.14.1:
    resolution: {integrity: sha512-dYnhHh0nJoMfnkZs6GmmhFknAGRrLznOu5nc9ML+EJxGvrx6H7teuevqVqCuPcPK//3eDrrjQhehXVx9cnkGdw==}

  regexp.prototype.flags@1.5.2:
    resolution: {integrity: sha512-NcDiDkTLuPR+++OCKB0nWafEmhg/Da8aUPLPMQbK+bxKKCm1/S5he+AqYa4PlMCVBalb4/yxIRub6qkEx5yJbw==}
    engines: {node: '>= 0.4'}

  repeat-string@1.6.1:
    resolution: {integrity: sha512-PV0dzCYDNfRi1jCDbJzpW7jNNDRuCOG/jI5ctQcGKt/clZD+YcPS3yIlWuTJMmESC8aevCFmWJy5wjAFgNqN6w==}
    engines: {node: '>=0.10'}

  require-directory@2.1.1:
    resolution: {integrity: sha512-fGxEI7+wsG9xrvdjsrlmL22OMTTiHRwAMroiEeMgq8gzoLC/PQr7RsRDSTLUg/bZAZtF+TVIkHc6/4RIKrui+Q==}
    engines: {node: '>=0.10.0'}

  require-from-string@2.0.2:
    resolution: {integrity: sha512-Xf0nWe6RseziFMu+Ap9biiUbmplq6S9/p+7w7YXP/JBHhrUDDUhwa+vANyubuqfZWTveU//DYVGsDG7RKL/vEw==}
    engines: {node: '>=0.10.0'}

  resolve-cwd@3.0.0:
    resolution: {integrity: sha512-OrZaX2Mb+rJCpH/6CpSqt9xFVpN++x01XnN2ie9g6P5/3xelLAkXWVADpdz1IHD/KFfEXyE6V0U01OQ3UO2rEg==}
    engines: {node: '>=8'}

  resolve-from@4.0.0:
    resolution: {integrity: sha512-pb/MYmXstAkysRFx8piNI1tGFNQIFA3vkE3Gq4EuA1dF6gHp/+vgZqsCGJapvy8N3Q+4o7FwvquPJcnZ7RYy4g==}
    engines: {node: '>=4'}

  resolve-from@5.0.0:
    resolution: {integrity: sha512-qYg9KP24dD5qka9J47d0aVky0N+b4fTU89LN9iDnjB5waksiC49rvMB0PrUJQGoTmH50XPiqOvAjDfaijGxYZw==}
    engines: {node: '>=8'}

  resolve-pkg-maps@1.0.0:
    resolution: {integrity: sha512-seS2Tj26TBVOC2NIc2rOe2y2ZO7efxITtLZcGSOnHHNOQ7CkiUBfw0Iw2ck6xkIhPwLhKNLS8BO+hEpngQlqzw==}

  resolve.exports@2.0.2:
    resolution: {integrity: sha512-X2UW6Nw3n/aMgDVy+0rSqgHlv39WZAlZrXCdnbyEiKm17DSqHX4MmQMaST3FbeWR5FTuRcUwYAziZajji0Y7mg==}
    engines: {node: '>=10'}

  resolve@1.22.8:
    resolution: {integrity: sha512-oKWePCxqpd6FlLvGV1VU0x7bkPmmCNolxzjMf4NczoDnQcIWrAF+cPtZn5i6n+RfD2d9i0tzpKnG6Yk168yIyw==}
    hasBin: true

  resolve@2.0.0-next.5:
    resolution: {integrity: sha512-U7WjGVG9sH8tvjW5SmGbQuui75FiyjAX72HX15DwBBwF9dNiQZRQAg9nnPhYy+TUnE0+VcrttuvNI8oSxZcocA==}
    hasBin: true

  restore-cursor@3.1.0:
    resolution: {integrity: sha512-l+sSefzHpj5qimhFSE5a8nufZYAM3sBSVMAPtYkmC+4EH2anSGaEMXSD0izRQbu9nfyQ9y5JrVmp7E8oZrUjvA==}
    engines: {node: '>=8'}

  reusify@1.0.4:
    resolution: {integrity: sha512-U9nH88a3fc/ekCF1l0/UP1IosiuIjyTh7hBvXVMHYgVcfGvt897Xguj2UOLDeI5BG2m7/uwyaLVT6fbtCwTyzw==}
    engines: {iojs: '>=1.0.0', node: '>=0.10.0'}

  rimraf@3.0.2:
    resolution: {integrity: sha512-JZkJMZkAGFFPP2YqXZXPbMlMBgsxzE8ILs4lMIX/2o0L9UBw9O/Y3o6wFw/i9YLapcUJWwqbi3kdxIPdC62TIA==}
    deprecated: Rimraf versions prior to v4 are no longer supported
    hasBin: true

  rimraf@5.0.5:
    resolution: {integrity: sha512-CqDakW+hMe/Bz202FPEymy68P+G50RfMQK+Qo5YUqc9SPipvbGjCGKd0RSKEelbsfQuw3g5NZDSrlZZAJurH1A==}
    engines: {node: '>=14'}
    hasBin: true

  ripemd160@2.0.2:
    resolution: {integrity: sha512-ii4iagi25WusVoiC4B4lq7pbXfAp3D9v5CwfkY33vffw2+pkDjY1D8GaN7spsxvCSx8dkPqOZCEZyfxcmJG2IA==}

  run-async@2.4.1:
    resolution: {integrity: sha512-tvVnVv01b8c1RrA6Ep7JkStj85Guv/YrMcwqYQnwjsAS2cTmmPGBBjAjpCW7RrSodNSoE2/qg9O4bceNvUuDgQ==}
    engines: {node: '>=0.12.0'}

  run-async@3.0.0:
    resolution: {integrity: sha512-540WwVDOMxA6dN6We19EcT9sc3hkXPw5mzRNGM3FkdN/vtE9NFvj5lFAPNwUDmJjXidm3v7TC1cTE7t17Ulm1Q==}
    engines: {node: '>=0.12.0'}

  run-parallel@1.2.0:
    resolution: {integrity: sha512-5l4VyZR86LZ/lDxZTR6jqL8AFE2S0IFLMP26AbjsLVADxHdhB/c0GUsH+y39UfCi3dzz8OlQuPmnaJOMoDHQBA==}

  rxjs@7.8.1:
    resolution: {integrity: sha512-AA3TVj+0A2iuIoQkWEK/tqFjBq2j+6PO6Y0zJcvzLAFhEFIO3HL0vls9hWLncZbAAbK0mar7oZ4V079I/qPMxg==}

  safe-array-concat@1.1.2:
    resolution: {integrity: sha512-vj6RsCsWBCf19jIeHEfkRMw8DPiBb+DMXklQ/1SGDHOMlHdPUkZXFQ2YdplS23zESTijAcurb1aSgJA3AgMu1Q==}
    engines: {node: '>=0.4'}

  safe-buffer@5.1.2:
    resolution: {integrity: sha512-Gd2UZBJDkXlY7GbJxfsE8/nvKkUEU1G38c1siN6QP6a9PT9MmHB8GnpscSmMJSoF8LOIrt8ud/wPtojys4G6+g==}

  safe-buffer@5.2.1:
    resolution: {integrity: sha512-rp3So07KcdmmKbGvgaNxQSJr7bGVSVk5S9Eq1F+ppbRo70+YeaDxkw5Dd8NPN+GD6bjnYm2VuPuCXmpuYvmCXQ==}

  safe-regex-test@1.0.3:
    resolution: {integrity: sha512-CdASjNJPvRa7roO6Ra/gLYBTzYzzPyyBXxIMdGW3USQLyjWEls2RgW5UBTXaQVp+OrpeCK3bLem8smtmheoRuw==}
    engines: {node: '>= 0.4'}

  safer-buffer@2.1.2:
    resolution: {integrity: sha512-YZo3K82SD7Riyi0E1EQPojLz7kpepnSQI9IyPbHHg1XXXevb5dJI7tpyN2ADxGcQbHG7vcyRHk0cbwqcQriUtg==}

  scheduler@0.23.0:
    resolution: {integrity: sha512-CtuThmgHNg7zIZWAXi3AsyIzA3n4xx7aNyjwC2VJldO2LMVDhFK+63xGqq6CsJH4rTAt6/M+N4GhZiDYPx9eUw==}

  schema-utils@3.3.0:
    resolution: {integrity: sha512-pN/yOAvcC+5rQ5nERGuwrjLlYvLTbCibnZ1I7B1LaiAz9BRBlE9GMgE/eqV30P7aJQUf7Ddimy/RsbYO/GrVGg==}
    engines: {node: '>= 10.13.0'}

  secp256k1@3.8.0:
    resolution: {integrity: sha512-k5ke5avRZbtl9Tqx/SA7CbY3NF6Ro+Sj9cZxezFzuBlLDmyqPiL8hJJ+EmzD8Ig4LUDByHJ3/iPOVoRixs/hmw==}
    engines: {node: '>=4.0.0'}

  semver@6.3.1:
    resolution: {integrity: sha512-BR7VvDCVHO+q2xBEWskxS6DJE1qRnb7DxzUrogb71CWoSficBxYsiAGd+Kl0mmq/MprG9yArRkyrQxTO6XjMzA==}
    hasBin: true

  semver@7.6.0:
    resolution: {integrity: sha512-EnwXhrlwXMk9gKu5/flx5sv/an57AkRplG3hTK68W7FRDN+k+OWBj65M7719OkA82XLBxrcX0KSHj+X5COhOVg==}
    engines: {node: '>=10'}
    hasBin: true

  send@0.18.0:
    resolution: {integrity: sha512-qqWzuOjSFOuqPjFe4NOsMLafToQQwBSOEpS+FwEt3A2V3vKubTquT3vmLTQpFgMXp8AlFWFuP1qKaJZOtPpVXg==}
    engines: {node: '>= 0.8.0'}

  serialize-javascript@6.0.2:
    resolution: {integrity: sha512-Saa1xPByTTq2gdeFZYLLo+RFE35NHZkAbqZeWNd3BpzppeVisAqpDjcp8dyf6uIvEqJRd46jemmyA4iFIeVk8g==}

  serve-static@1.15.0:
    resolution: {integrity: sha512-XGuRDNjXUijsUL0vl6nSD7cwURuzEgglbOaFuZM9g3kwDXOWVTck0jLzjPzGD+TazWbboZYu52/9/XPdUgne9g==}
    engines: {node: '>= 0.8.0'}

  set-function-length@1.2.2:
    resolution: {integrity: sha512-pgRc4hJ4/sNjWCSS9AmnS40x3bNMDTknHgL5UaMBTMyJnU90EgWh1Rz+MC9eFu4BuN/UwZjKQuY/1v3rM7HMfg==}
    engines: {node: '>= 0.4'}

  set-function-name@2.0.2:
    resolution: {integrity: sha512-7PGFlmtwsEADb0WYyvCMa1t+yke6daIG4Wirafur5kcf+MhUnPms1UeR0CKQdTZD81yESwMHbtn+TR+dMviakQ==}
    engines: {node: '>= 0.4'}

  setprototypeof@1.2.0:
    resolution: {integrity: sha512-E5LDX7Wrp85Kil5bhZv46j8jOeboKq5JMmYM3gVGdGH8xFpPWXUMsNrlODCrkoxMEeNi/XZIwuRvY4XNwYMJpw==}

  sha.js@2.4.11:
    resolution: {integrity: sha512-QMEp5B7cftE7APOjk5Y6xgrbWu+WkLVQwk8JNjZ8nKRciZaByEW6MubieAiToS7+dwvrjGhH8jRXz3MVd0AYqQ==}
    hasBin: true

  shebang-command@1.2.0:
    resolution: {integrity: sha512-EV3L1+UQWGor21OmnvojK36mhg+TyIKDh3iFBKBohr5xeXIhNBcx8oWdgkTEEQ+BEFFYdLRuqMfd5L84N1V5Vg==}
    engines: {node: '>=0.10.0'}

  shebang-command@2.0.0:
    resolution: {integrity: sha512-kHxr2zZpYtdmrN1qDjrrX/Z1rR1kG8Dx+gkpK1G4eXmvXswmcE1hTWBWYUzlraYw1/yZp6YuDY77YtvbN0dmDA==}
    engines: {node: '>=8'}

  shebang-regex@1.0.0:
    resolution: {integrity: sha512-wpoSFAxys6b2a2wHZ1XpDSgD7N9iVjg29Ph9uV/uaP9Ex/KXlkTZTeddxDPSYQpgvzKLGJke2UU0AzoGCjNIvQ==}
    engines: {node: '>=0.10.0'}

  shebang-regex@3.0.0:
    resolution: {integrity: sha512-7++dFhtcx3353uBaq8DDR4NuxBetBzC7ZQOhmTQInHEd6bSrXdiEyzCvG07Z44UYdLShWUyXt5M/yhz8ekcb1A==}
    engines: {node: '>=8'}

  shiki@1.14.1:
    resolution: {integrity: sha512-FujAN40NEejeXdzPt+3sZ3F2dx1U24BY2XTY01+MG8mbxCiA2XukXdcbyMyLAHJ/1AUUnQd1tZlvIjefWWEJeA==}

  side-channel@1.0.6:
    resolution: {integrity: sha512-fDW/EZ6Q9RiO8eFG8Hj+7u/oW+XrPTIChwCOM2+th2A6OblDtYYIpve9m+KvI9Z4C9qSEXlaGR6bTEYHReuglA==}
    engines: {node: '>= 0.4'}

  signal-exit@3.0.7:
    resolution: {integrity: sha512-wnD2ZE+l+SPC/uoS0vXeE9L1+0wuaMqKlfz9AMUo38JsyLSBWSFcHR1Rri62LZc12vLr1gb3jl7iwQhgwpAbGQ==}

  signal-exit@4.1.0:
    resolution: {integrity: sha512-bzyZ1e88w9O1iNJbKnOlvYTrWPDl46O1bG0D3XInv+9tkPrxrN8jUUTiFlDkkmKWgn1M6CfIA13SuGqOa9Korw==}
    engines: {node: '>=14'}

  sisteransi@1.0.5:
    resolution: {integrity: sha512-bLGGlR1QxBcynn2d5YmDX4MGjlZvy2MRBDRNHLJ8VI6l6+9FUiyTFNJ0IveOSP0bcXgVDPRcfGqA0pjaqUpfVg==}

  slash@3.0.0:
    resolution: {integrity: sha512-g9Q1haeby36OSStwb4ntCGGGaKsaVSjQ68fBxoQcutl5fS1vuY18H3wSt3jFyFtrkx+Kz0V1G85A4MyAdDMi2Q==}
    engines: {node: '>=8'}

  source-map-js@1.2.0:
    resolution: {integrity: sha512-itJW8lvSA0TXEphiRoawsCksnlf8SyvmFzIhltqAHluXd88pkCd+cXJVHTDwdCr0IzwptSm035IHQktUu1QUMg==}
    engines: {node: '>=0.10.0'}

  source-map-support@0.5.13:
    resolution: {integrity: sha512-SHSKFHadjVA5oR4PPqhtAVdcBWwRYVd6g6cAXnIbRiIwc2EhPrTuKUBdSLvlEKyIP3GCf89fltvcZiP9MMFA1w==}

  source-map-support@0.5.21:
    resolution: {integrity: sha512-uBHU3L3czsIyYXKX88fdrGovxdSCoTGDRZ6SYXtSRxLZUzHg5P/66Ht6uoUlHu9EZod+inXhKo3qQgwXUT/y1w==}

  source-map@0.6.1:
    resolution: {integrity: sha512-UjgapumWlbMhkBgzT7Ykc5YXUT46F0iKu8SGXq0bcwP5dz/h0Plj6enJqjz1Zbq2l5WaqYnrVbwWOWMyF3F47g==}
    engines: {node: '>=0.10.0'}

  source-map@0.7.4:
    resolution: {integrity: sha512-l3BikUxvPOcn5E74dZiq5BGsTb5yEwhaTSzccU6t4sDOH8NWJCstKO5QT2CvtFoK6F0saL7p9xHAqHOlCPJygA==}
    engines: {node: '>= 8'}

  spawndamnit@2.0.0:
    resolution: {integrity: sha512-j4JKEcncSjFlqIwU5L/rp2N5SIPsdxaRsIv678+TZxZ0SRDJTm8JrxJMjE/XuiEZNEir3S8l0Fa3Ke339WI4qA==}

  sprintf-js@1.0.3:
    resolution: {integrity: sha512-D9cPgkvLlV3t3IzL0D0YLvGA9Ahk4PcvVwUbN0dSGr1aP0Nrt4AEnTUbuGvquEC0mA64Gqt1fzirlRs5ibXx8g==}

  stack-utils@2.0.6:
    resolution: {integrity: sha512-XlkWvfIm6RmsWtNJx+uqtKLS8eqFbxUg0ZzLXqY0caEy9l7hruX8IpiDnjsLavoBgqCCR71TqWO8MaXYheJ3RQ==}
    engines: {node: '>=10'}

  statuses@2.0.1:
    resolution: {integrity: sha512-RwNA9Z/7PrK06rYLIzFMlaF+l73iwpzsqRIFgbMLbTcLD6cOao82TaWefPXQvB2fOC4AjuYSEndS7N/mTCbkdQ==}
    engines: {node: '>= 0.8'}

  streamsearch@1.1.0:
    resolution: {integrity: sha512-Mcc5wHehp9aXz1ax6bZUyY5afg9u2rv5cqQI3mRrYkGC8rW2hM02jWuwjtL++LS5qinSyhj2QfLyNsuc+VsExg==}
    engines: {node: '>=10.0.0'}

  string-length@4.0.2:
    resolution: {integrity: sha512-+l6rNN5fYHNhZZy41RXsYptCjA2Igmq4EG7kZAYFQI1E1VTXarr6ZPXBg6eq7Y6eK4FEhY6AJlyuFIb/v/S0VQ==}
    engines: {node: '>=10'}

  string-width@4.2.3:
    resolution: {integrity: sha512-wKyQRQpjJ0sIp62ErSZdGsjMJWsap5oRNihHhu6G7JVO/9jIB6UyevL+tXuOqrng8j/cxKTWyWUwvSTriiZz/g==}
    engines: {node: '>=8'}

  string-width@5.1.2:
    resolution: {integrity: sha512-HnLOCR3vjcY8beoNLtcjZ5/nxn2afmME6lhrDrebokqMap+XbeW8n9TXpPDOqdGK5qcI3oT0GKTW6wC7EMiVqA==}
    engines: {node: '>=12'}

  string.prototype.matchall@4.0.11:
    resolution: {integrity: sha512-NUdh0aDavY2og7IbBPenWqR9exH+E26Sv8e0/eTe1tltDGZL+GtBkDAnnyBtmekfK6/Dq3MkcGtzXFEd1LQrtg==}
    engines: {node: '>= 0.4'}

  string.prototype.trim@1.2.9:
    resolution: {integrity: sha512-klHuCNxiMZ8MlsOihJhJEBJAiMVqU3Z2nEXWfWnIqjN0gEFS9J9+IxKozWWtQGcgoa1WUZzLjKPTr4ZHNFTFxw==}
    engines: {node: '>= 0.4'}

  string.prototype.trimend@1.0.8:
    resolution: {integrity: sha512-p73uL5VCHCO2BZZ6krwwQE3kCzM7NKmis8S//xEC6fQonchbum4eP6kR4DLEjQFO3Wnj3Fuo8NM0kOSjVdHjZQ==}

  string.prototype.trimstart@1.0.8:
    resolution: {integrity: sha512-UXSH262CSZY1tfu3G3Secr6uGLCFVPMhIqHjlgCUtCCcgihYc/xKs9djMTMUOb2j1mVSeU8EU6NWc/iQKU6Gfg==}
    engines: {node: '>= 0.4'}

  string_decoder@0.10.31:
    resolution: {integrity: sha512-ev2QzSzWPYmy9GuqfIVildA4OdcGLeFZQrq5ys6RtiuF+RQQiZWr8TZNyAcuVXyQRYfEO+MsoB/1BuQVhOJuoQ==}

  string_decoder@1.1.1:
    resolution: {integrity: sha512-n/ShnvDi6FHbbVfviro+WojiFzv+s8MPMHBczVePfUpDJLwoLT0ht1l4YwBCbi8pJAveEEdnkHyPyTP/mzRfwg==}

  string_decoder@1.3.0:
    resolution: {integrity: sha512-hkRX8U1WjJFd8LsDJ2yQ/wWWxaopEsABU1XfkM8A+j0+85JAGppt16cr1Whg6KIbb4okU6Mql6BOj+uup/wKeA==}

  strip-ansi@6.0.1:
    resolution: {integrity: sha512-Y38VPSHcqkFrCpFnQ9vuSXmquuv5oXOKpGeT6aGrr3o3Gc9AlVa6JBfUSOCnbxGGZF+/0ooI7KrPuUSztUdU5A==}
    engines: {node: '>=8'}

  strip-ansi@7.1.0:
    resolution: {integrity: sha512-iq6eVVI64nQQTRYq2KtEg2d2uU7LElhTJwsH4YzIHZshxlgZms/wIc4VoDQTlG/IvVIrBKG06CrZnp0qv7hkcQ==}
    engines: {node: '>=12'}

  strip-bom@3.0.0:
    resolution: {integrity: sha512-vavAMRXOgBVNF6nyEEmL3DBK19iRpDcoIwW+swQ+CbGiu7lju6t+JklA1MHweoWtadgt4ISVUsXLyDq34ddcwA==}
    engines: {node: '>=4'}

  strip-bom@4.0.0:
    resolution: {integrity: sha512-3xurFv5tEgii33Zi8Jtp55wEIILR9eh34FAW00PZf+JnSsTmV/ioewSgQl97JHvgjoRGwPShsWm+IdrxB35d0w==}
    engines: {node: '>=8'}

  strip-final-newline@2.0.0:
    resolution: {integrity: sha512-BrpvfNAE3dcvq7ll3xVumzjKjZQ5tI1sEUIKr3Uoks0XUl45St3FlatVqef9prk4jRDzhW6WZg+3bk93y6pLjA==}
    engines: {node: '>=6'}

  strip-json-comments@3.1.1:
    resolution: {integrity: sha512-6fPc+R4ihwqP6N/aIv2f1gMH8lOVtWQHoqC4yK6oSDVVocumAsfCqjkXnqiYMhmMwS/mEHLp7Vehlt3ql6lEig==}
    engines: {node: '>=8'}

  styled-jsx@5.1.1:
    resolution: {integrity: sha512-pW7uC1l4mBZ8ugbiZrcIsiIvVx1UmTfw7UkC3Um2tmfUq9Bhk8IiyEIPl6F8agHgjzku6j0xQEZbfA5uSgSaCw==}
    engines: {node: '>= 12.0.0'}
    peerDependencies:
      '@babel/core': '*'
      babel-plugin-macros: '*'
      react: '>= 16.8.0 || 17.x.x || ^18.0.0-0'
    peerDependenciesMeta:
      '@babel/core':
        optional: true
      babel-plugin-macros:
        optional: true

  sucrase@3.35.0:
    resolution: {integrity: sha512-8EbVDiu9iN/nESwxeSxDKe0dunta1GOlHufmSSXxMD2z2/tMZpDMpvXQGsc+ajGo8y2uYUmixaSRUc/QPoQ0GA==}
    engines: {node: '>=16 || 14 >=14.17'}
    hasBin: true

  superagent@9.0.2:
    resolution: {integrity: sha512-xuW7dzkUpcJq7QnhOsnNUgtYp3xRwpt2F7abdRYIpCsAt0hhUqia0EdxyXZQQpNmGtsCzYHryaKSV3q3GJnq7w==}
    engines: {node: '>=14.18.0'}

  supertest@7.0.0:
    resolution: {integrity: sha512-qlsr7fIC0lSddmA3tzojvzubYxvlGtzumcdHgPwbFWMISQwL22MhM2Y3LNt+6w9Yyx7559VW5ab70dgphm8qQA==}
    engines: {node: '>=14.18.0'}

  supports-color@5.5.0:
    resolution: {integrity: sha512-QjVjwdXIt408MIiAqCX4oUKsgU2EqAGzs2Ppkm4aQYbjm+ZEWEcW4SfFNTr4uMNZma0ey4f5lgLrkB0aX0QMow==}
    engines: {node: '>=4'}

  supports-color@7.2.0:
    resolution: {integrity: sha512-qpCAvRl9stuOHveKsn7HncJRvv501qIacKzQlO/+Lwxc9+0q2wLyv4Dfvt80/DPn2pqOBsJdDiogXGR9+OvwRw==}
    engines: {node: '>=8'}

  supports-color@8.1.1:
    resolution: {integrity: sha512-MpUEN2OodtUzxvKQl72cUF7RQ5EiHsGvSsVG0ia9c5RbWGL2CI4C7EpPS8UTBIplnlzZiNuV56w+FuNxy3ty2Q==}
    engines: {node: '>=10'}

  supports-preserve-symlinks-flag@1.0.0:
    resolution: {integrity: sha512-ot0WnXS9fgdkgIcePe6RHNk1WA8+muPa6cSjeR3V8K27q9BB1rTE3R1p7Hv0z1ZyAc8s6Vvv8DIyWf681MAt0w==}
    engines: {node: '>= 0.4'}

  symbol-observable@4.0.0:
    resolution: {integrity: sha512-b19dMThMV4HVFynSAM1++gBHAbk2Tc/osgLIBZMKsyqh34jb2e8Os7T6ZW/Bt3pJFdBTd2JwAnAAEQV7rSNvcQ==}
    engines: {node: '>=0.10'}

  synckit@0.8.8:
    resolution: {integrity: sha512-HwOKAP7Wc5aRGYdKH+dw0PRRpbO841v2DENBtjnR5HFWoiNByAl7vrx3p0G/rCyYXQsrxqtX48TImFtPcIHSpQ==}
    engines: {node: ^14.18.0 || >=16.0.0}

  tailwindcss@3.4.3:
    resolution: {integrity: sha512-U7sxQk/n397Bmx4JHbJx/iSOOv5G+II3f1kpLpY2QeUv5DcPdcTsYLlusZfq1NthHS1c1cZoyFmmkex1rzke0A==}
    engines: {node: '>=14.0.0'}
    hasBin: true

  tapable@2.2.1:
    resolution: {integrity: sha512-GNzQvQTOIP6RyTfE2Qxb8ZVlNmw0n88vp1szwWRimP02mnTsx3Wtn5qRdqY9w2XduFNUgvOwhNnQsjwCp+kqaQ==}
    engines: {node: '>=6'}

  term-size@2.2.1:
    resolution: {integrity: sha512-wK0Ri4fOGjv/XPy8SBHZChl8CM7uMc5VML7SqiQ0zG7+J5Vr+RMQDoHa2CNT6KHUnTGIXH34UDMkPzAUyapBZg==}
    engines: {node: '>=8'}

  terser-webpack-plugin@5.3.10:
    resolution: {integrity: sha512-BKFPWlPDndPs+NGGCr1U59t0XScL5317Y0UReNrHaw9/FwhPENlq6bfgs+4yPfyP51vqC1bQ4rp1EfXW5ZSH9w==}
    engines: {node: '>= 10.13.0'}
    peerDependencies:
      '@swc/core': '*'
      esbuild: '*'
      uglify-js: '*'
      webpack: ^5.1.0
    peerDependenciesMeta:
      '@swc/core':
        optional: true
      esbuild:
        optional: true
      uglify-js:
        optional: true

  terser@5.31.3:
    resolution: {integrity: sha512-pAfYn3NIZLyZpa83ZKigvj6Rn9c/vd5KfYGX7cN1mnzqgDcxWvrU5ZtAfIKhEXz9nRecw4z3LXkjaq96/qZqAA==}
    engines: {node: '>=10'}
    hasBin: true

  test-exclude@6.0.0:
    resolution: {integrity: sha512-cAGWPIyOHU6zlmg88jwm7VRyXnMN7iV68OGAbYDk/Mh/xC/pzVPlQtY6ngoIH/5/tciuhGfvESU8GrHrcxD56w==}
    engines: {node: '>=8'}

  text-table@0.2.0:
    resolution: {integrity: sha512-N+8UisAXDGk8PFXP4HAzVR9nbfmVJ3zYLAWiTIoqC5v5isinhr+r5uaO8+7r3BMfuNIufIsA7RdpVgacC2cSpw==}

  thenify-all@1.6.0:
    resolution: {integrity: sha512-RNxQH/qI8/t3thXJDwcstUO4zeqo64+Uy/+sNVRBx4Xn2OX+OZ9oP+iJnNFqplFra2ZUVeKCSa2oVWi3T4uVmA==}
    engines: {node: '>=0.8'}

  thenify@3.3.1:
    resolution: {integrity: sha512-RVZSIV5IG10Hk3enotrhvz0T9em6cyHBLkH/YAZuKqd8hRkKhSfCGIcP2KUY0EPxndzANBmNllzWPwak+bheSw==}

  through2@2.0.5:
    resolution: {integrity: sha512-/mrRod8xqpA+IHSLyGCQ2s8SPHiCDEeQJSep1jqLYeEUClOFG2Qsh+4FU6G9VeqpZnGW/Su8LQGc4YKni5rYSQ==}

  through@2.3.8:
    resolution: {integrity: sha512-w89qg7PI8wAdvX60bMDP+bFoD5Dvhm9oLheFp5O4a2QF0cSBGsBX4qZmadPMvVqlLJBBci+WqGGOAPvcDeNSVg==}

  tmp@0.0.33:
    resolution: {integrity: sha512-jRCJlojKnZ3addtTOjdIqoRuPEKBvNXcGYqzO6zWZX8KfKEpnGY5jfggJQ3EjKuu8D4bJRr0y+cYJFmYbImXGw==}
    engines: {node: '>=0.6.0'}

  tmpl@1.0.5:
    resolution: {integrity: sha512-3f0uOEAQwIqGuWW2MVzYg8fV/QNnc/IpuJNG837rLuczAaLVHslWHZQj4IGiEl5Hs3kkbhwL9Ab7Hrsmuj+Smw==}

  to-fast-properties@2.0.0:
    resolution: {integrity: sha512-/OaKK0xYrs3DmxRYqL/yDc+FxFUVYhDlXMhRmv3z915w2HF1tnN1omB354j8VUGO/hbRzyD6Y3sA7v7GS/ceog==}
    engines: {node: '>=4'}

  to-regex-range@5.0.1:
    resolution: {integrity: sha512-65P7iz6X5yEr1cwcgvQxbbIw7Uk3gOy5dIdtZ4rDveLqhrdJP+Li/Hx6tyK0NEb+2GCyneCMJiGqrADCSNk8sQ==}
    engines: {node: '>=8.0'}

  toidentifier@1.0.1:
    resolution: {integrity: sha512-o5sSPKEkg/DIQNmH43V0/uerLrpzVedkUh8tGNvaeXpfpuwjKenlSox/2O/BTlZUtEe+JG7s5YhEz608PlAHRA==}
    engines: {node: '>=0.6'}

  tr46@0.0.3:
    resolution: {integrity: sha512-N3WMsuqV66lT30CrXNbEjx4GEwlow3v6rr4mCcv6prnfwhS01rkgyFdjPNBYd9br7LpXV1+Emh01fHnq2Gdgrw==}

  tree-kill@1.2.2:
    resolution: {integrity: sha512-L0Orpi8qGpRG//Nd+H90vFB+3iHnue1zSSGmNOOCh1GLJ7rUKVwV2HvijphGQS2UmhUZewS9VgvxYIdgr+fG1A==}
    hasBin: true

  ts-api-utils@1.3.0:
    resolution: {integrity: sha512-UQMIo7pb8WRomKR1/+MFVLTroIvDVtMX3K6OUir8ynLyzB8Jeriont2bTAtmNPa1ekAgN7YPDyf6V+ygrdU+eQ==}
    engines: {node: '>=16'}
    peerDependencies:
      typescript: '>=4.2.0'

  ts-essentials@9.4.2:
    resolution: {integrity: sha512-mB/cDhOvD7pg3YCLk2rOtejHjjdSi9in/IBYE13S+8WA5FBSraYf4V/ws55uvs0IvQ/l0wBOlXy5yBNZ9Bl8ZQ==}
    peerDependencies:
      typescript: '>=4.1.0'
    peerDependenciesMeta:
      typescript:
        optional: true

  ts-interface-checker@0.1.13:
    resolution: {integrity: sha512-Y/arvbn+rrz3JCKl9C4kVNfTfSm2/mEp5FSz5EsZSANGPSlQrpRI5M4PKF+mJnE52jOO90PnPSc3Ur3bTQw0gA==}

  ts-jest@29.1.4:
    resolution: {integrity: sha512-YiHwDhSvCiItoAgsKtoLFCuakDzDsJ1DLDnSouTaTmdOcOwIkSzbLXduaQ6M5DRVhuZC/NYaaZ/mtHbWMv/S6Q==}
    engines: {node: ^14.15.0 || ^16.10.0 || ^18.0.0 || >=20.0.0}
    hasBin: true
    peerDependencies:
      '@babel/core': '>=7.0.0-beta.0 <8'
      '@jest/transform': ^29.0.0
      '@jest/types': ^29.0.0
      babel-jest: ^29.0.0
      esbuild: '*'
      jest: ^29.0.0
      typescript: '>=4.3 <6'
    peerDependenciesMeta:
      '@babel/core':
        optional: true
      '@jest/transform':
        optional: true
      '@jest/types':
        optional: true
      babel-jest:
        optional: true
      esbuild:
        optional: true

  ts-loader@9.5.1:
    resolution: {integrity: sha512-rNH3sK9kGZcH9dYzC7CewQm4NtxJTjSEVRJ2DyBZR7f8/wcta+iV44UPCXc5+nzDzivKtlzV6c9P4e+oFhDLYg==}
    engines: {node: '>=12.0.0'}
    peerDependencies:
      typescript: '*'
      webpack: ^5.0.0

  ts-node@10.9.2:
    resolution: {integrity: sha512-f0FFpIdcHgn8zcPSbf1dRevwt047YMnaiJM3u2w2RewrB+fob/zePZcrOyQoLMMO7aBIddLcQIEK5dYjkLnGrQ==}
    hasBin: true
    peerDependencies:
      '@swc/core': '>=1.2.50'
      '@swc/wasm': '>=1.2.50'
      '@types/node': '*'
      typescript: '>=2.7'
    peerDependenciesMeta:
      '@swc/core':
        optional: true
      '@swc/wasm':
        optional: true

  tsconfig-paths-webpack-plugin@4.1.0:
    resolution: {integrity: sha512-xWFISjviPydmtmgeUAuXp4N1fky+VCtfhOkDUFIv5ea7p4wuTomI4QTrXvFBX2S4jZsmyTSrStQl+E+4w+RzxA==}
    engines: {node: '>=10.13.0'}

  tsconfig-paths@3.15.0:
    resolution: {integrity: sha512-2Ac2RgzDe/cn48GvOe3M+o82pEFewD3UPbyoUHHdKasHwJKjds4fLXWf/Ux5kATBKN20oaFGu+jbElp1pos0mg==}

  tsconfig-paths@4.2.0:
    resolution: {integrity: sha512-NoZ4roiN7LnbKn9QqE1amc9DJfzvZXxF4xDavcOWt1BPkdx+m+0gJuPM+S0vCe7zTJMYUP0R8pO2XMr+Y8oLIg==}
    engines: {node: '>=6'}

  tslib@2.3.1:
    resolution: {integrity: sha512-77EbyPPpMz+FRFRuAFlWMtmgUWGe9UOG2Z25NqCwiIjRhOf5iKGuzSe5P2w1laq+FkRy4p+PCuVkJSGkzTEKVw==}

  tslib@2.4.0:
    resolution: {integrity: sha512-d6xOpEDfsi2CZVlPQzGeux8XMwLT9hssAsaPYExaQMuYskwb+x1x7J371tWlbBdWHroy99KnVB6qIkUbs5X3UQ==}

  tslib@2.6.3:
    resolution: {integrity: sha512-xNvxJEOUiWPGhUuUdQgAJPKOOJfGnIyKySOc09XkKsgdUV/3E2zvwZYdejjmRgPCgcym1juLH3226yA7sEFJKQ==}

  type-check@0.4.0:
    resolution: {integrity: sha512-XleUoc9uwGXqjWwXaUTZAmzMcFZ5858QA2vvx1Ur5xIcixXIP+8LnFDgRplU30us6teqdlskFfu+ae4K79Ooew==}
    engines: {node: '>= 0.8.0'}

  type-detect@4.0.8:
    resolution: {integrity: sha512-0fr/mIH1dlO+x7TlcMy+bIDqKPsw/70tVyeHW787goQjhmqaZe10uwLujubK9q9Lg6Fiho1KUKDYz0Z7k7g5/g==}
    engines: {node: '>=4'}

  type-fest@0.20.2:
    resolution: {integrity: sha512-Ne+eE4r0/iWnpAxD852z3A+N0Bt5RN//NjJwRd2VFHEmrywxf5vsZlh4R6lixl6B+wz/8d+maTSAkN1FIkI3LQ==}
    engines: {node: '>=10'}

  type-fest@0.21.3:
    resolution: {integrity: sha512-t0rzBq87m3fVcduHDUFhKmyyX+9eo6WQjZvf51Ea/M0Q7+T374Jp1aUiyUl0GKxp8M/OETVHSDvmkyPgvX+X2w==}
    engines: {node: '>=10'}

  type-fest@4.6.0:
    resolution: {integrity: sha512-rLjWJzQFOq4xw7MgJrCZ6T1jIOvvYElXT12r+y0CC6u67hegDHaxcPqb2fZHOGlqxugGQPNB1EnTezjBetkwkw==}
    engines: {node: '>=16'}

  type-is@1.6.18:
    resolution: {integrity: sha512-TkRKr9sUTxEH8MdfuCSP7VizJyzRNMjj2J2do2Jr3Kym598JVdEksuzPQCnlFPW4ky9Q+iA+ma9BGm06XQBy8g==}
    engines: {node: '>= 0.6'}

  typed-array-buffer@1.0.2:
    resolution: {integrity: sha512-gEymJYKZtKXzzBzM4jqa9w6Q1Jjm7x2d+sh19AdsD4wqnMPDYyvwpsIc2Q/835kHuo3BEQ7CjelGhfTsoBb2MQ==}
    engines: {node: '>= 0.4'}

  typed-array-byte-length@1.0.1:
    resolution: {integrity: sha512-3iMJ9q0ao7WE9tWcaYKIptkNBuOIcZCCT0d4MRvuuH88fEoEH62IuQe0OtraD3ebQEoTRk8XCBoknUNc1Y67pw==}
    engines: {node: '>= 0.4'}

  typed-array-byte-offset@1.0.2:
    resolution: {integrity: sha512-Ous0vodHa56FviZucS2E63zkgtgrACj7omjwd/8lTEMEPFFyjfixMZ1ZXenpgCFBBt4EC1J2XsyVS2gkG0eTFA==}
    engines: {node: '>= 0.4'}

  typed-array-length@1.0.6:
    resolution: {integrity: sha512-/OxDN6OtAk5KBpGb28T+HZc2M+ADtvRxXrKKbUwtsLgdoxgX13hyy7ek6bFRl5+aBs2yZzB0c4CnQfAtVypW/g==}
    engines: {node: '>= 0.4'}

  typedarray@0.0.6:
    resolution: {integrity: sha512-/aCDEGatGvZ2BIk+HmLf4ifCJFwvKFNb9/JeZPMulfgFracn9QFcAf5GO8B/mweUjSoblS5In0cWhqpfs/5PQA==}

  typedoc-material-theme@1.1.0:
    resolution: {integrity: sha512-LLWGVb8w+i+QGnsu/a0JKjcuzndFQt/UeGVOQz0HFFGGocROEHv5QYudIACrj+phL2LDwH05tJx0Ob3pYYH2UA==}
    engines: {node: '>=18.0.0', npm: '>=8.6.0'}
    peerDependencies:
      typedoc: ^0.25.13 || ^0.26.3

  typedoc-plugin-extras@3.1.0:
    resolution: {integrity: sha512-8tNeq2fgl2HCUZ6eZuAoLLKEvB/WrRS4He9MtTfo3X3Pa8Iw3TS5D0g8krDhUXUk1uHpXVAVHm8rSOMS2mdJRw==}
    peerDependencies:
      typedoc: 0.26.x

  typedoc@0.26.6:
    resolution: {integrity: sha512-SfEU3SH3wHNaxhFPjaZE2kNl/NFtLNW5c1oHsg7mti7GjmUj1Roq6osBQeMd+F4kL0BoRBBr8gQAuqBlfFu8LA==}
    engines: {node: '>= 18'}
    hasBin: true
    peerDependencies:
      typescript: 4.6.x || 4.7.x || 4.8.x || 4.9.x || 5.0.x || 5.1.x || 5.2.x || 5.3.x || 5.4.x || 5.5.x

  typescript-eslint@7.7.0:
    resolution: {integrity: sha512-wZZ+7mTQJCn4mGAvzdERtL4vwKGM/mF9cMSMeKUllz3Hgbd1Mdd5L60Q+nJmCio9RB4OyMMr0EX4Ry2Q7jiAyw==}
    engines: {node: ^18.18.0 || >=20.0.0}
    peerDependencies:
      eslint: ^8.56.0
      typescript: '*'
    peerDependenciesMeta:
      typescript:
        optional: true

  typescript@5.3.3:
    resolution: {integrity: sha512-pXWcraxM0uxAS+tN0AG/BF2TyqmHO014Z070UsJ+pFvYuRSq8KH8DmWpnbXe0pEPDHXZV3FcAbJkijJ5oNEnWw==}
    engines: {node: '>=14.17'}
    hasBin: true

  typescript@5.4.5:
    resolution: {integrity: sha512-vcI4UpRgg81oIRUFwR0WSIHKt11nJ7SAVlYNIu+QpqeyXP+gpQJy/Z4+F0aGxSE4MqwjyXvW/TzgkLAx2AGHwQ==}
    engines: {node: '>=14.17'}
    hasBin: true

  uc.micro@2.1.0:
    resolution: {integrity: sha512-ARDJmphmdvUk6Glw7y9DQ2bFkKBHwQHLi2lsaH6PPmz/Ka9sFOBsBluozhDltWmnv9u/cF6Rt87znRTPV+yp/A==}

  uid@2.0.2:
    resolution: {integrity: sha512-u3xV3X7uzvi5b1MncmZo3i2Aw222Zk1keqLA1YkHldREkAhAqi65wuPfe7lHx8H/Wzy+8CE7S7uS3jekIM5s8g==}
    engines: {node: '>=8'}

  unbox-primitive@1.0.2:
    resolution: {integrity: sha512-61pPlCD9h51VoreyJ0BReideM3MDKMKnh6+V9L08331ipq6Q8OFXZYiqP6n/tbHx4s5I9uRhcye6BrbkizkBDw==}

  uncrypto@0.1.3:
    resolution: {integrity: sha512-Ql87qFHB3s/De2ClA9e0gsnS6zXG27SkTiSJwjCc9MebbfapQfuPzumMIUMi38ezPZVNFcHI9sUIepeQfw8J8Q==}

  undici-types@5.26.5:
    resolution: {integrity: sha512-JlCMO+ehdEIKqlFxk6IfVoAUVmgz7cU7zD/h9XZ0qzeosSHmUJVOzSQvvYSYWXkFXC+IfLKSIffhv0sVZup6pA==}

  universalify@0.1.2:
    resolution: {integrity: sha512-rBJeI5CXAlmy1pV+617WB9J63U6XcazHHF2f2dbJix4XzpUF0RS3Zbj0FGIOCAva5P/d/GBOYaACQ1w+0azUkg==}
    engines: {node: '>= 4.0.0'}

  universalify@2.0.1:
    resolution: {integrity: sha512-gptHNQghINnc/vTGIk0SOFGFNXw7JVrlRUtConJRlvaw6DuX0wO5Jeko9sWrMBhh+PsYAZ7oXAiOnf/UKogyiw==}
    engines: {node: '>= 10.0.0'}

  unpipe@1.0.0:
    resolution: {integrity: sha512-pjy2bYhSsufwWlKwPc+l3cN7+wuJlK6uz0YdJEOlQDbl6jo/YlPi4mb8agUkVC8BF7V8NuzeyPNqRksA3hztKQ==}
    engines: {node: '>= 0.8'}

  untildify@4.0.0:
    resolution: {integrity: sha512-KK8xQ1mkzZeg9inewmFVDNkg3l5LUhoq9kN6iWYB/CC9YMG8HA+c1Q8HwDe6dEX7kErrEVNVBO3fWsVq5iDgtw==}
    engines: {node: '>=8'}

  update-browserslist-db@1.0.16:
    resolution: {integrity: sha512-KVbTxlBYlckhF5wgfyZXTWnMn7MMZjMu9XG8bPlliUOP9ThaF4QnhP8qrjrH7DRzHfSk0oQv1wToW+iA5GajEQ==}
    hasBin: true
    peerDependencies:
      browserslist: '>= 4.21.0'

  uri-js@4.4.1:
    resolution: {integrity: sha512-7rKUyy33Q1yc98pQ1DAmLtwX109F7TIfWlW1Ydo8Wl1ii1SeHieeh0HHfPeL2fMXK6z0s8ecKs9frCuLJvndBg==}

  util-deprecate@1.0.2:
    resolution: {integrity: sha512-EPD5q1uXyFxJpCrLnCc1nHnq3gOa6DZBocAIiI2TaSCA7VCJ1UJDMagCzIkXNsUYfD1daK//LTEQ8xiIbrHtcw==}

  utils-merge@1.0.1:
    resolution: {integrity: sha512-pMZTvIkT1d+TFGvDOqodOclx0QWkkgi6Tdoa8gC8ffGAAqz9pzPTZWAybbsHHoED/ztMtkv/VoYTYyShUn81hA==}
    engines: {node: '>= 0.4.0'}

<<<<<<< HEAD
  uuid@10.0.0:
    resolution: {integrity: sha512-8XkAphELsDnEGrDxUOHB3RGvXz6TeuYSGEZBOjtTtPm2lwhGBjLgOzLHB63IUWfBpNucQjND6d3AOudO+H3RWQ==}
    hasBin: true

  uuid@8.3.2:
    resolution: {integrity: sha512-+NYs2QeMWy+GWFOEm9xnn6HCDp0l7QBD7ml8zLUmJ+93Q5NF0NocErnwkTkXVFNiX3/fpC6afS8Dhb/gz7R7eg==}
    hasBin: true

=======
>>>>>>> 642f7317
  v8-compile-cache-lib@3.0.1:
    resolution: {integrity: sha512-wa7YjyUGfNZngI/vtK0UHAN+lgDCxBPCylVXGp0zu59Fz5aiGtNXaq3DhIov063MorB+VfufLh3JlF2KdTK3xg==}

  v8-to-istanbul@9.2.0:
    resolution: {integrity: sha512-/EH/sDgxU2eGxajKdwLCDmQ4FWq+kpi3uCmBGpw1xJtnAxEjlD8j8PEiGWpCIMIs3ciNAgH0d3TTJiUkYzyZjA==}
    engines: {node: '>=10.12.0'}

  validator@13.12.0:
    resolution: {integrity: sha512-c1Q0mCiPlgdTVVVIJIrBuxNicYE+t/7oKeI9MWLj3fh/uq2Pxh/3eeWbVZ4OcGW1TUf53At0njHw5SMdA3tmMg==}
    engines: {node: '>= 0.10'}

  varuint-bitcoin@1.1.2:
    resolution: {integrity: sha512-4EVb+w4rx+YfVM32HQX42AbbT7/1f5zwAYhIujKXKk8NQK+JfRVl3pqT3hjNn/L+RstigmGGKVwHA/P0wgITZw==}

  vary@1.1.2:
    resolution: {integrity: sha512-BNGbWLfd0eUPabhkXUVm0j8uuvREyTh5ovRa/dyow/BqAbZJyC+5fU+IzQOzmAKzYqYRAISoRhdQr3eIZ/PXqg==}
    engines: {node: '>= 0.8'}

  walker@1.0.8:
    resolution: {integrity: sha512-ts/8E8l5b7kY0vlWLewOkDXMmPdLcVV4GmOQLyxuSswIJsweeFZtAsMF7k1Nszz+TYBQrlYRmzOnr398y1JemQ==}

  watchpack@2.4.1:
    resolution: {integrity: sha512-8wrBCMtVhqcXP2Sup1ctSkga6uc2Bx0IIvKyT7yTFier5AXHooSI+QyQQAtTb7+E0IUCCKyTFmXqdqgum2XWGg==}
    engines: {node: '>=10.13.0'}

  wcwidth@1.0.1:
    resolution: {integrity: sha512-XHPEwS0q6TaxcvG85+8EYkbiCux2XtWG2mkc47Ng2A77BQu9+DqIOJldST4HgPkuea7dvKSj5VgX3P1d4rW8Tg==}

  webidl-conversions@3.0.1:
    resolution: {integrity: sha512-2JAn3z8AR6rjK8Sm8orRC0h/bcl/DqL7tRPdGZ4I1CjdF+EaMLmYxBHyXuKL849eucPFhvBoxMsflfOb8kxaeQ==}

  webpack-node-externals@3.0.0:
    resolution: {integrity: sha512-LnL6Z3GGDPht/AigwRh2dvL9PQPFQ8skEpVrWZXLWBYmqcaojHNN0onvHzie6rq7EWKrrBfPYqNEzTJgiwEQDQ==}
    engines: {node: '>=6'}

  webpack-sources@3.2.3:
    resolution: {integrity: sha512-/DyMEOrDgLKKIG0fmvtz+4dUX/3Ghozwgm6iPp8KRhvn+eQf9+Q7GWxVNMk3+uCPWfdXYC4ExGBckIXdFEfH1w==}
    engines: {node: '>=10.13.0'}

  webpack@5.92.1:
    resolution: {integrity: sha512-JECQ7IwJb+7fgUFBlrJzbyu3GEuNBcdqr1LD7IbSzwkSmIevTm8PF+wej3Oxuz/JFBUZ6O1o43zsPkwm1C4TmA==}
    engines: {node: '>=10.13.0'}
    hasBin: true
    peerDependencies:
      webpack-cli: '*'
    peerDependenciesMeta:
      webpack-cli:
        optional: true

  whatwg-url@5.0.0:
    resolution: {integrity: sha512-saE57nupxk6v3HY35+jzBwYa0rKSy0XR8JSxZPwgLr7ys0IBzhGviA1/TUGJLmSVqs8pb9AnvICXEuOHLprYTw==}

  which-boxed-primitive@1.0.2:
    resolution: {integrity: sha512-bwZdv0AKLpplFY2KZRX6TvyuN7ojjr7lwkg6ml0roIy9YeuSr7JS372qlNW18UQYzgYK9ziGcerWqZOmEn9VNg==}

  which-builtin-type@1.1.3:
    resolution: {integrity: sha512-YmjsSMDBYsM1CaFiayOVT06+KJeXf0o5M/CAd4o1lTadFAtacTUM49zoYxr/oroopFDfhvN6iEcBxUyc3gvKmw==}
    engines: {node: '>= 0.4'}

  which-collection@1.0.2:
    resolution: {integrity: sha512-K4jVyjnBdgvc86Y6BkaLZEN933SwYOuBFkdmBu9ZfkcAbdVbpITnDmjvZ/aQjRXQrv5EPkTnD1s39GiiqbngCw==}
    engines: {node: '>= 0.4'}

  which-pm@2.2.0:
    resolution: {integrity: sha512-MOiaDbA5ZZgUjkeMWM5EkJp4loW5ZRoa5bc3/aeMox/PJelMhE6t7S/mLuiY43DBupyxH+S0U1bTui9kWUlmsw==}
    engines: {node: '>=8.15'}

  which-typed-array@1.1.15:
    resolution: {integrity: sha512-oV0jmFtUky6CXfkqehVvBP/LSWJ2sy4vWMioiENyJLePrBO/yKyV9OyJySfAKosh+RYkIl5zJCNZ8/4JncrpdA==}
    engines: {node: '>= 0.4'}

  which@1.3.1:
    resolution: {integrity: sha512-HxJdYWq1MTIQbJ3nw0cqssHoTNU267KlrDuGZ1WYlxDStUtKUhOaJmh112/TZmHxxUfuJqPXSOm7tDyas0OSIQ==}
    hasBin: true

  which@2.0.2:
    resolution: {integrity: sha512-BLI3Tl1TW3Pvl70l3yq3Y64i+awpwXqsGBYWkkqMtnbXgrMD+yj7rhW0kuEDxzJaYXGjEW5ogapKNMEKNMjibA==}
    engines: {node: '>= 8'}
    hasBin: true

  wrap-ansi@6.2.0:
    resolution: {integrity: sha512-r6lPcBGxZXlIcymEu7InxDMhdW0KDxpLgoFLcguasxCaJ/SOIZwINatK9KY/tf+ZrlywOKU0UDj3ATXUBfxJXA==}
    engines: {node: '>=8'}

  wrap-ansi@7.0.0:
    resolution: {integrity: sha512-YVGIj2kamLSTxw6NsZjoBxfSwsn0ycdesmc4p+Q21c5zPuZ1pl+NfxVdxPtdHvmNVOQ6XSYG4AUtyt/Fi7D16Q==}
    engines: {node: '>=10'}

  wrap-ansi@8.1.0:
    resolution: {integrity: sha512-si7QWI6zUMq56bESFvagtmzMdGOtoxfR+Sez11Mobfc7tm+VkUckk9bW2UeffTGVUbOksxmSw0AA2gs8g71NCQ==}
    engines: {node: '>=12'}

  wrappy@1.0.2:
    resolution: {integrity: sha512-l4Sp/DRseor9wL6EvV2+TuQn63dMkPjZ/sp9XkghTEbV9KlPS1xUsZ3u7/IQO4wxtcFB4bgpQPRcR3QCvezPcQ==}

  write-file-atomic@4.0.2:
    resolution: {integrity: sha512-7KxauUdBmSdWnmpaGFg+ppNjKF8uNLry8LyzjauQDOVONfFLNKrKvQOxZ/VuTIcS/gge/YNahf5RIIQWTSarlg==}
    engines: {node: ^12.13.0 || ^14.15.0 || >=16.0.0}

  ws@8.17.1:
    resolution: {integrity: sha512-6XQFvXTkbfUOZOKKILFG1PDK2NDQs4azKQl26T0YS5CxqWLgXajbPZ+h4gZekJyRqFU8pvnbAbbs/3TgRPy+GQ==}
    engines: {node: '>=10.0.0'}
    peerDependencies:
      bufferutil: ^4.0.1
      utf-8-validate: '>=5.0.2'
    peerDependenciesMeta:
      bufferutil:
        optional: true
      utf-8-validate:
        optional: true

  xtend@4.0.2:
    resolution: {integrity: sha512-LKYU1iAXJXUgAXn9URjiu+MWhyUXHsvfp7mcuYm9dSUKK0/CjtrUwFAxD82/mCWbtLsGjFIad0wIsod4zrTAEQ==}
    engines: {node: '>=0.4'}

  y18n@5.0.8:
    resolution: {integrity: sha512-0pfFzegeDWJHJIAmTLRP2DwHjdF5s7jo9tuztdQxAhINCdvS+3nGINqPd00AphqJR/0LhANUS6/+7SCb98YOfA==}
    engines: {node: '>=10'}

  yallist@2.1.2:
    resolution: {integrity: sha512-ncTzHV7NvsQZkYe1DW7cbDLm0YpzHmZF5r/iyP3ZnQtMiJ+pjzisCiMNI+Sj+xQF5pXhSHxSB3uDbsBTzY/c2A==}

  yallist@3.1.1:
    resolution: {integrity: sha512-a4UGQaWPH59mOXUYnAG2ewncQS4i4F43Tv3JoAM+s2VDAmS9NsK8GpDMLrCHPksFT7h3K6TOoUNn2pb7RoXx4g==}

  yallist@4.0.0:
    resolution: {integrity: sha512-3wdGidZyq5PB084XLES5TpOSRA3wjXAlIWMhum2kRcv/41Sn2emQ0dycQW4uZXLejwKvg6EsvbdlVL+FYEct7A==}

  yaml@2.4.1:
    resolution: {integrity: sha512-pIXzoImaqmfOrL7teGUBt/T7ZDnyeGBWyXQBvOVhLkWLN37GXv8NMLK406UY6dS51JfcQHsmcW5cJ441bHg6Lg==}
    engines: {node: '>= 14'}
    hasBin: true

  yaml@2.5.0:
    resolution: {integrity: sha512-2wWLbGbYDiSqqIKoPjar3MPgB94ErzCtrNE1FdqGuaO0pi2JGjmE8aW8TDZwzU7vuxcGRdL/4gPQwQ7hD5AMSw==}
    engines: {node: '>= 14'}
    hasBin: true

  yargs-parser@20.2.9:
    resolution: {integrity: sha512-y11nGElTIV+CT3Zv9t7VKl+Q3hTQoT9a1Qzezhhl6Rp21gJ/IVTW7Z3y9EWXhuUBC2Shnf+DX0antecpAwSP8w==}
    engines: {node: '>=10'}

  yargs-parser@21.1.1:
    resolution: {integrity: sha512-tVpsJW7DdjecAiFpbIB1e3qxIQsE6NoPc5/eTdrbbIC4h0LVsWhnoa3g+m2HclBIujHzsxZ4VJVA+GUuc2/LBw==}
    engines: {node: '>=12'}

  yargs@16.2.0:
    resolution: {integrity: sha512-D1mvvtDG0L5ft/jGWkLpG1+m0eQxOfaBvTNELraWj22wSVUMWxZUvYgJYcKh6jGGIkJFhH4IZPQhR4TKpc8mBw==}
    engines: {node: '>=10'}

  yargs@17.7.2:
    resolution: {integrity: sha512-7dSzzRQ++CKnNI/krKnYRV7JKKPUXMEh61soaHKg9mrWEhzFWhFnxPxGl+69cD1Ou63C13NUPCnmIcrvqCuM6w==}
    engines: {node: '>=12'}

  yn@3.1.1:
    resolution: {integrity: sha512-Ux4ygGWsu2c7isFWe8Yu1YluJmqVhxqK2cLXNQA5AcC3QfbGNpM7fu0Y8b/z16pXLnFxZYvWhd3fhBY9DLmC6Q==}
    engines: {node: '>=6'}

  yocto-queue@0.1.0:
    resolution: {integrity: sha512-rVksvsnNCdJ/ohGc6xgPwyN8eheCxsiLM8mxuE/t/mOVqJewPuO1miLpTHQiRgTKCLexL4MeAFVagts7HmNZ2Q==}
    engines: {node: '>=10'}

snapshots:

  '@aashutoshrathi/word-wrap@1.2.6': {}

  '@adraffy/ens-normalize@1.10.1': {}

  '@alloc/quick-lru@5.2.0': {}

  '@ampproject/remapping@2.3.0':
    dependencies:
      '@jridgewell/gen-mapping': 0.3.5
      '@jridgewell/trace-mapping': 0.3.25

  '@angular-devkit/core@17.3.8(chokidar@3.6.0)':
    dependencies:
      ajv: 8.12.0
      ajv-formats: 2.1.1(ajv@8.12.0)
      jsonc-parser: 3.2.1
      picomatch: 4.0.1
      rxjs: 7.8.1
      source-map: 0.7.4
    optionalDependencies:
      chokidar: 3.6.0

  '@angular-devkit/schematics-cli@17.3.8(chokidar@3.6.0)':
    dependencies:
      '@angular-devkit/core': 17.3.8(chokidar@3.6.0)
      '@angular-devkit/schematics': 17.3.8(chokidar@3.6.0)
      ansi-colors: 4.1.3
      inquirer: 9.2.15
      symbol-observable: 4.0.0
      yargs-parser: 21.1.1
    transitivePeerDependencies:
      - chokidar

  '@angular-devkit/schematics@17.3.8(chokidar@3.6.0)':
    dependencies:
      '@angular-devkit/core': 17.3.8(chokidar@3.6.0)
      jsonc-parser: 3.2.1
      magic-string: 0.30.8
      ora: 5.4.1
      rxjs: 7.8.1
    transitivePeerDependencies:
      - chokidar

  '@babel/code-frame@7.24.2':
    dependencies:
      '@babel/highlight': 7.24.2
      picocolors: 1.0.0

  '@babel/code-frame@7.24.7':
    dependencies:
      '@babel/highlight': 7.24.7
      picocolors: 1.0.1

  '@babel/compat-data@7.24.7': {}

  '@babel/core@7.24.7':
    dependencies:
      '@ampproject/remapping': 2.3.0
      '@babel/code-frame': 7.24.7
      '@babel/generator': 7.24.7
      '@babel/helper-compilation-targets': 7.24.7
      '@babel/helper-module-transforms': 7.24.7(@babel/core@7.24.7)
      '@babel/helpers': 7.24.7
      '@babel/parser': 7.24.7
      '@babel/template': 7.24.7
      '@babel/traverse': 7.24.7
      '@babel/types': 7.24.7
      convert-source-map: 2.0.0
      debug: 4.3.4
      gensync: 1.0.0-beta.2
      json5: 2.2.3
      semver: 6.3.1
    transitivePeerDependencies:
      - supports-color

  '@babel/generator@7.24.7':
    dependencies:
      '@babel/types': 7.24.7
      '@jridgewell/gen-mapping': 0.3.5
      '@jridgewell/trace-mapping': 0.3.25
      jsesc: 2.5.2

  '@babel/helper-compilation-targets@7.24.7':
    dependencies:
      '@babel/compat-data': 7.24.7
      '@babel/helper-validator-option': 7.24.7
      browserslist: 4.23.1
      lru-cache: 5.1.1
      semver: 6.3.1

  '@babel/helper-environment-visitor@7.24.7':
    dependencies:
      '@babel/types': 7.24.7

  '@babel/helper-function-name@7.24.7':
    dependencies:
      '@babel/template': 7.24.7
      '@babel/types': 7.24.7

  '@babel/helper-hoist-variables@7.24.7':
    dependencies:
      '@babel/types': 7.24.7

  '@babel/helper-module-imports@7.24.7':
    dependencies:
      '@babel/traverse': 7.24.7
      '@babel/types': 7.24.7
    transitivePeerDependencies:
      - supports-color

  '@babel/helper-module-transforms@7.24.7(@babel/core@7.24.7)':
    dependencies:
      '@babel/core': 7.24.7
      '@babel/helper-environment-visitor': 7.24.7
      '@babel/helper-module-imports': 7.24.7
      '@babel/helper-simple-access': 7.24.7
      '@babel/helper-split-export-declaration': 7.24.7
      '@babel/helper-validator-identifier': 7.24.7
    transitivePeerDependencies:
      - supports-color

  '@babel/helper-plugin-utils@7.24.7': {}

  '@babel/helper-simple-access@7.24.7':
    dependencies:
      '@babel/traverse': 7.24.7
      '@babel/types': 7.24.7
    transitivePeerDependencies:
      - supports-color

  '@babel/helper-split-export-declaration@7.24.7':
    dependencies:
      '@babel/types': 7.24.7

  '@babel/helper-string-parser@7.24.7': {}

  '@babel/helper-validator-identifier@7.22.20': {}

  '@babel/helper-validator-identifier@7.24.7': {}

  '@babel/helper-validator-option@7.24.7': {}

  '@babel/helpers@7.24.7':
    dependencies:
      '@babel/template': 7.24.7
      '@babel/types': 7.24.7

  '@babel/highlight@7.24.2':
    dependencies:
      '@babel/helper-validator-identifier': 7.22.20
      chalk: 2.4.2
      js-tokens: 4.0.0
      picocolors: 1.0.0

  '@babel/highlight@7.24.7':
    dependencies:
      '@babel/helper-validator-identifier': 7.24.7
      chalk: 2.4.2
      js-tokens: 4.0.0
      picocolors: 1.0.1

  '@babel/parser@7.24.7':
    dependencies:
      '@babel/types': 7.24.7

  '@babel/plugin-syntax-async-generators@7.8.4(@babel/core@7.24.7)':
    dependencies:
      '@babel/core': 7.24.7
      '@babel/helper-plugin-utils': 7.24.7

  '@babel/plugin-syntax-bigint@7.8.3(@babel/core@7.24.7)':
    dependencies:
      '@babel/core': 7.24.7
      '@babel/helper-plugin-utils': 7.24.7

  '@babel/plugin-syntax-class-properties@7.12.13(@babel/core@7.24.7)':
    dependencies:
      '@babel/core': 7.24.7
      '@babel/helper-plugin-utils': 7.24.7

  '@babel/plugin-syntax-import-meta@7.10.4(@babel/core@7.24.7)':
    dependencies:
      '@babel/core': 7.24.7
      '@babel/helper-plugin-utils': 7.24.7

  '@babel/plugin-syntax-json-strings@7.8.3(@babel/core@7.24.7)':
    dependencies:
      '@babel/core': 7.24.7
      '@babel/helper-plugin-utils': 7.24.7

  '@babel/plugin-syntax-jsx@7.24.7(@babel/core@7.24.7)':
    dependencies:
      '@babel/core': 7.24.7
      '@babel/helper-plugin-utils': 7.24.7

  '@babel/plugin-syntax-logical-assignment-operators@7.10.4(@babel/core@7.24.7)':
    dependencies:
      '@babel/core': 7.24.7
      '@babel/helper-plugin-utils': 7.24.7

  '@babel/plugin-syntax-nullish-coalescing-operator@7.8.3(@babel/core@7.24.7)':
    dependencies:
      '@babel/core': 7.24.7
      '@babel/helper-plugin-utils': 7.24.7

  '@babel/plugin-syntax-numeric-separator@7.10.4(@babel/core@7.24.7)':
    dependencies:
      '@babel/core': 7.24.7
      '@babel/helper-plugin-utils': 7.24.7

  '@babel/plugin-syntax-object-rest-spread@7.8.3(@babel/core@7.24.7)':
    dependencies:
      '@babel/core': 7.24.7
      '@babel/helper-plugin-utils': 7.24.7

  '@babel/plugin-syntax-optional-catch-binding@7.8.3(@babel/core@7.24.7)':
    dependencies:
      '@babel/core': 7.24.7
      '@babel/helper-plugin-utils': 7.24.7

  '@babel/plugin-syntax-optional-chaining@7.8.3(@babel/core@7.24.7)':
    dependencies:
      '@babel/core': 7.24.7
      '@babel/helper-plugin-utils': 7.24.7

  '@babel/plugin-syntax-top-level-await@7.14.5(@babel/core@7.24.7)':
    dependencies:
      '@babel/core': 7.24.7
      '@babel/helper-plugin-utils': 7.24.7

  '@babel/plugin-syntax-typescript@7.24.7(@babel/core@7.24.7)':
    dependencies:
      '@babel/core': 7.24.7
      '@babel/helper-plugin-utils': 7.24.7

  '@babel/runtime@7.24.4':
    dependencies:
      regenerator-runtime: 0.14.1

  '@babel/template@7.24.7':
    dependencies:
      '@babel/code-frame': 7.24.7
      '@babel/parser': 7.24.7
      '@babel/types': 7.24.7

  '@babel/traverse@7.24.7':
    dependencies:
      '@babel/code-frame': 7.24.7
      '@babel/generator': 7.24.7
      '@babel/helper-environment-visitor': 7.24.7
      '@babel/helper-function-name': 7.24.7
      '@babel/helper-hoist-variables': 7.24.7
      '@babel/helper-split-export-declaration': 7.24.7
      '@babel/parser': 7.24.7
      '@babel/types': 7.24.7
      debug: 4.3.4
      globals: 11.12.0
    transitivePeerDependencies:
      - supports-color

  '@babel/types@7.24.7':
    dependencies:
      '@babel/helper-string-parser': 7.24.7
      '@babel/helper-validator-identifier': 7.24.7
      to-fast-properties: 2.0.0

  '@bcoe/v8-coverage@0.2.3': {}

  '@changesets/apply-release-plan@7.0.4':
    dependencies:
      '@babel/runtime': 7.24.4
      '@changesets/config': 3.0.2
      '@changesets/get-version-range-type': 0.4.0
      '@changesets/git': 3.0.0
      '@changesets/should-skip-package': 0.1.0
      '@changesets/types': 6.0.0
      '@manypkg/get-packages': 1.1.3
      detect-indent: 6.1.0
      fs-extra: 7.0.1
      lodash.startcase: 4.4.0
      outdent: 0.5.0
      prettier: 2.8.8
      resolve-from: 5.0.0
      semver: 7.6.0

  '@changesets/assemble-release-plan@6.0.3':
    dependencies:
      '@babel/runtime': 7.24.4
      '@changesets/errors': 0.2.0
      '@changesets/get-dependents-graph': 2.1.1
      '@changesets/should-skip-package': 0.1.0
      '@changesets/types': 6.0.0
      '@manypkg/get-packages': 1.1.3
      semver: 7.6.0

  '@changesets/changelog-git@0.2.0':
    dependencies:
      '@changesets/types': 6.0.0

  '@changesets/changelog-github@0.5.0(encoding@0.1.13)':
    dependencies:
      '@changesets/get-github-info': 0.6.0(encoding@0.1.13)
      '@changesets/types': 6.0.0
      dotenv: 8.6.0
    transitivePeerDependencies:
      - encoding

  '@changesets/cli@2.27.7':
    dependencies:
      '@babel/runtime': 7.24.4
      '@changesets/apply-release-plan': 7.0.4
      '@changesets/assemble-release-plan': 6.0.3
      '@changesets/changelog-git': 0.2.0
      '@changesets/config': 3.0.2
      '@changesets/errors': 0.2.0
      '@changesets/get-dependents-graph': 2.1.1
      '@changesets/get-release-plan': 4.0.3
      '@changesets/git': 3.0.0
      '@changesets/logger': 0.1.0
      '@changesets/pre': 2.0.0
      '@changesets/read': 0.6.0
      '@changesets/should-skip-package': 0.1.0
      '@changesets/types': 6.0.0
      '@changesets/write': 0.3.1
      '@manypkg/get-packages': 1.1.3
      '@types/semver': 7.5.8
      ansi-colors: 4.1.3
      chalk: 2.4.2
      ci-info: 3.9.0
      enquirer: 2.3.6
      external-editor: 3.1.0
      fs-extra: 7.0.1
      human-id: 1.0.2
      mri: 1.2.0
      outdent: 0.5.0
      p-limit: 2.3.0
      preferred-pm: 3.1.4
      resolve-from: 5.0.0
      semver: 7.6.0
      spawndamnit: 2.0.0
      term-size: 2.2.1

  '@changesets/config@3.0.2':
    dependencies:
      '@changesets/errors': 0.2.0
      '@changesets/get-dependents-graph': 2.1.1
      '@changesets/logger': 0.1.0
      '@changesets/types': 6.0.0
      '@manypkg/get-packages': 1.1.3
      fs-extra: 7.0.1
      micromatch: 4.0.5

  '@changesets/errors@0.2.0':
    dependencies:
      extendable-error: 0.1.7

  '@changesets/get-dependents-graph@2.1.1':
    dependencies:
      '@changesets/types': 6.0.0
      '@manypkg/get-packages': 1.1.3
      chalk: 2.4.2
      fs-extra: 7.0.1
      semver: 7.6.0

  '@changesets/get-github-info@0.6.0(encoding@0.1.13)':
    dependencies:
      dataloader: 1.4.0
      node-fetch: 2.7.0(encoding@0.1.13)
    transitivePeerDependencies:
      - encoding

  '@changesets/get-release-plan@4.0.3':
    dependencies:
      '@babel/runtime': 7.24.4
      '@changesets/assemble-release-plan': 6.0.3
      '@changesets/config': 3.0.2
      '@changesets/pre': 2.0.0
      '@changesets/read': 0.6.0
      '@changesets/types': 6.0.0
      '@manypkg/get-packages': 1.1.3

  '@changesets/get-version-range-type@0.4.0': {}

  '@changesets/git@3.0.0':
    dependencies:
      '@babel/runtime': 7.24.4
      '@changesets/errors': 0.2.0
      '@changesets/types': 6.0.0
      '@manypkg/get-packages': 1.1.3
      is-subdir: 1.2.0
      micromatch: 4.0.5
      spawndamnit: 2.0.0

  '@changesets/logger@0.1.0':
    dependencies:
      chalk: 2.4.2

  '@changesets/parse@0.4.0':
    dependencies:
      '@changesets/types': 6.0.0
      js-yaml: 3.14.1

  '@changesets/pre@2.0.0':
    dependencies:
      '@babel/runtime': 7.24.4
      '@changesets/errors': 0.2.0
      '@changesets/types': 6.0.0
      '@manypkg/get-packages': 1.1.3
      fs-extra: 7.0.1

  '@changesets/read@0.6.0':
    dependencies:
      '@babel/runtime': 7.24.4
      '@changesets/git': 3.0.0
      '@changesets/logger': 0.1.0
      '@changesets/parse': 0.4.0
      '@changesets/types': 6.0.0
      chalk: 2.4.2
      fs-extra: 7.0.1
      p-filter: 2.1.0

  '@changesets/should-skip-package@0.1.0':
    dependencies:
      '@babel/runtime': 7.24.4
      '@changesets/types': 6.0.0
      '@manypkg/get-packages': 1.1.3

  '@changesets/types@4.1.0': {}

  '@changesets/types@6.0.0': {}

  '@changesets/write@0.3.1':
    dependencies:
      '@babel/runtime': 7.24.4
      '@changesets/types': 6.0.0
      fs-extra: 7.0.1
      human-id: 1.0.2
      prettier: 2.8.8

  '@ckb-lumos/base@0.24.0-next.1':
    dependencies:
      '@ckb-lumos/bi': 0.24.0-next.1
      '@ckb-lumos/codec': 0.24.0-next.1
      '@ckb-lumos/toolkit': 0.24.0-next.1
      '@types/blake2b': 2.1.3
      '@types/lodash.isequal': 4.5.8
      blake2b: 2.1.4
      js-xxhash: 1.0.4

<<<<<<< HEAD
  '@ckb-lumos/base@0.24.0-next.2':
    dependencies:
      '@ckb-lumos/bi': 0.24.0-next.2
      '@ckb-lumos/codec': 0.24.0-next.2
      '@ckb-lumos/toolkit': 0.24.0-next.2
      '@types/blake2b': 2.1.3
      '@types/lodash.isequal': 4.5.8
      blake2b: 2.1.4
      js-xxhash: 1.0.4

  '@ckb-lumos/bi@0.22.2':
    dependencies:
      jsbi: 4.3.0

=======
>>>>>>> 642f7317
  '@ckb-lumos/bi@0.24.0-next.1':
    dependencies:
      jsbi: 4.3.0

  '@ckb-lumos/bi@0.24.0-next.2':
    dependencies:
      jsbi: 4.3.0

  '@ckb-lumos/ckb-indexer@0.24.0-next.1(encoding@0.1.13)':
    dependencies:
      '@ckb-lumos/base': 0.24.0-next.1
      '@ckb-lumos/bi': 0.24.0-next.1
      '@ckb-lumos/codec': 0.24.0-next.1
      '@ckb-lumos/rpc': 0.24.0-next.1(encoding@0.1.13)
      '@ckb-lumos/toolkit': 0.24.0-next.1
      cross-fetch: 3.1.8(encoding@0.1.13)
      events: 3.3.0
    transitivePeerDependencies:
      - encoding

<<<<<<< HEAD
  '@ckb-lumos/ckb-indexer@0.24.0-next.2(encoding@0.1.13)':
    dependencies:
      '@ckb-lumos/base': 0.24.0-next.2
      '@ckb-lumos/bi': 0.24.0-next.2
      '@ckb-lumos/codec': 0.24.0-next.2
      '@ckb-lumos/rpc': 0.24.0-next.2(encoding@0.1.13)
      '@ckb-lumos/toolkit': 0.24.0-next.2
      cross-fetch: 3.1.8(encoding@0.1.13)
      events: 3.3.0
    transitivePeerDependencies:
      - encoding

  '@ckb-lumos/codec@0.22.2':
    dependencies:
      '@ckb-lumos/bi': 0.22.2

=======
>>>>>>> 642f7317
  '@ckb-lumos/codec@0.24.0-next.1':
    dependencies:
      '@ckb-lumos/bi': 0.24.0-next.1

  '@ckb-lumos/codec@0.24.0-next.2':
    dependencies:
      '@ckb-lumos/bi': 0.24.0-next.2

  '@ckb-lumos/common-scripts@0.24.0-next.1(encoding@0.1.13)':
    dependencies:
      '@ckb-lumos/base': 0.24.0-next.1
      '@ckb-lumos/bi': 0.24.0-next.1
      '@ckb-lumos/codec': 0.24.0-next.1
      '@ckb-lumos/config-manager': 0.24.0-next.1(encoding@0.1.13)
      '@ckb-lumos/crypto': 0.24.0-next.1
      '@ckb-lumos/helpers': 0.24.0-next.1(encoding@0.1.13)
      '@ckb-lumos/rpc': 0.24.0-next.1(encoding@0.1.13)
      '@ckb-lumos/toolkit': 0.24.0-next.1
      bech32: 2.0.0
      bs58: 5.0.0
      immutable: 4.3.5
    transitivePeerDependencies:
      - encoding

<<<<<<< HEAD
  '@ckb-lumos/common-scripts@0.24.0-next.2(encoding@0.1.13)':
    dependencies:
      '@ckb-lumos/base': 0.24.0-next.2
      '@ckb-lumos/bi': 0.24.0-next.2
      '@ckb-lumos/codec': 0.24.0-next.2
      '@ckb-lumos/config-manager': 0.24.0-next.2(encoding@0.1.13)
      '@ckb-lumos/crypto': 0.24.0-next.2
      '@ckb-lumos/helpers': 0.24.0-next.2(encoding@0.1.13)
      '@ckb-lumos/rpc': 0.24.0-next.2(encoding@0.1.13)
      '@ckb-lumos/toolkit': 0.24.0-next.2
      bech32: 2.0.0
      bs58: 5.0.0
      immutable: 4.3.5
    transitivePeerDependencies:
      - encoding

  '@ckb-lumos/config-manager@0.22.2(encoding@0.1.13)':
    dependencies:
      '@ckb-lumos/base': 0.22.2
      '@ckb-lumos/bi': 0.22.2
      '@ckb-lumos/codec': 0.22.2
      '@ckb-lumos/rpc': 0.22.2(encoding@0.1.13)
      '@types/deep-freeze-strict': 1.1.2
      deep-freeze-strict: 1.1.1
    transitivePeerDependencies:
      - encoding

=======
>>>>>>> 642f7317
  '@ckb-lumos/config-manager@0.24.0-next.1(encoding@0.1.13)':
    dependencies:
      '@ckb-lumos/base': 0.24.0-next.1
      '@ckb-lumos/bi': 0.24.0-next.1
      '@ckb-lumos/codec': 0.24.0-next.1
      '@ckb-lumos/rpc': 0.24.0-next.1(encoding@0.1.13)
      '@types/deep-freeze-strict': 1.1.2
      deep-freeze-strict: 1.1.1
    transitivePeerDependencies:
      - encoding

  '@ckb-lumos/config-manager@0.24.0-next.2(encoding@0.1.13)':
    dependencies:
      '@ckb-lumos/base': 0.24.0-next.2
      '@ckb-lumos/bi': 0.24.0-next.2
      '@ckb-lumos/codec': 0.24.0-next.2
      '@ckb-lumos/rpc': 0.24.0-next.2(encoding@0.1.13)
      '@types/deep-freeze-strict': 1.1.2
      deep-freeze-strict: 1.1.1
    transitivePeerDependencies:
      - encoding

  '@ckb-lumos/crypto@0.24.0-next.1':
    dependencies:
      '@noble/ciphers': 0.5.3
      '@noble/hashes': 1.4.0

<<<<<<< HEAD
  '@ckb-lumos/crypto@0.24.0-next.2':
    dependencies:
      '@noble/ciphers': 0.5.3
      '@noble/hashes': 1.4.0

  '@ckb-lumos/hd@0.24.0-next.2':
    dependencies:
      '@ckb-lumos/base': 0.24.0-next.2
      '@ckb-lumos/bi': 0.24.0-next.2
      '@ckb-lumos/codec': 0.24.0-next.2
      '@ckb-lumos/crypto': 0.24.0-next.2
      bn.js: 4.12.0
      elliptic: 6.5.4
      uuid: 8.3.2

  '@ckb-lumos/helpers@0.22.2(encoding@0.1.13)':
    dependencies:
      '@ckb-lumos/base': 0.22.2
      '@ckb-lumos/bi': 0.22.2
      '@ckb-lumos/codec': 0.22.2
      '@ckb-lumos/config-manager': 0.22.2(encoding@0.1.13)
      '@ckb-lumos/toolkit': 0.22.2
      bech32: 2.0.0
      immutable: 4.3.5
    transitivePeerDependencies:
      - encoding

=======
>>>>>>> 642f7317
  '@ckb-lumos/helpers@0.24.0-next.1(encoding@0.1.13)':
    dependencies:
      '@ckb-lumos/base': 0.24.0-next.1
      '@ckb-lumos/bi': 0.24.0-next.1
      '@ckb-lumos/codec': 0.24.0-next.1
      '@ckb-lumos/config-manager': 0.24.0-next.1(encoding@0.1.13)
      '@ckb-lumos/toolkit': 0.24.0-next.1
      bech32: 2.0.0
      immutable: 4.3.5
    transitivePeerDependencies:
      - encoding

<<<<<<< HEAD
  '@ckb-lumos/helpers@0.24.0-next.2(encoding@0.1.13)':
    dependencies:
      '@ckb-lumos/base': 0.24.0-next.2
      '@ckb-lumos/bi': 0.24.0-next.2
      '@ckb-lumos/codec': 0.24.0-next.2
      '@ckb-lumos/config-manager': 0.24.0-next.2(encoding@0.1.13)
      '@ckb-lumos/toolkit': 0.24.0-next.2
      bech32: 2.0.0
      immutable: 4.3.5
    transitivePeerDependencies:
      - encoding

  '@ckb-lumos/light-client@0.24.0-next.2(encoding@0.1.13)':
    dependencies:
      '@ckb-lumos/base': 0.24.0-next.2
      '@ckb-lumos/ckb-indexer': 0.24.0-next.2(encoding@0.1.13)
      '@ckb-lumos/rpc': 0.24.0-next.2(encoding@0.1.13)
      cross-fetch: 3.1.8(encoding@0.1.13)
      events: 3.3.0
    transitivePeerDependencies:
      - encoding

  '@ckb-lumos/lumos@0.24.0-next.2(encoding@0.1.13)':
    dependencies:
      '@ckb-lumos/base': 0.24.0-next.2
      '@ckb-lumos/bi': 0.24.0-next.2
      '@ckb-lumos/ckb-indexer': 0.24.0-next.2(encoding@0.1.13)
      '@ckb-lumos/codec': 0.24.0-next.2
      '@ckb-lumos/common-scripts': 0.24.0-next.2(encoding@0.1.13)
      '@ckb-lumos/config-manager': 0.24.0-next.2(encoding@0.1.13)
      '@ckb-lumos/crypto': 0.24.0-next.2
      '@ckb-lumos/hd': 0.24.0-next.2
      '@ckb-lumos/helpers': 0.24.0-next.2(encoding@0.1.13)
      '@ckb-lumos/light-client': 0.24.0-next.2(encoding@0.1.13)
      '@ckb-lumos/rpc': 0.24.0-next.2(encoding@0.1.13)
      '@ckb-lumos/toolkit': 0.24.0-next.2
      '@ckb-lumos/transaction-manager': 0.24.0-next.2(encoding@0.1.13)
    transitivePeerDependencies:
      - encoding

  '@ckb-lumos/rpc@0.22.2(encoding@0.1.13)':
    dependencies:
      '@ckb-lumos/base': 0.22.2
      '@ckb-lumos/bi': 0.22.2
      abort-controller: 3.0.0
      cross-fetch: 3.1.8(encoding@0.1.13)
    transitivePeerDependencies:
      - encoding

=======
>>>>>>> 642f7317
  '@ckb-lumos/rpc@0.24.0-next.1(encoding@0.1.13)':
    dependencies:
      '@ckb-lumos/base': 0.24.0-next.1
      '@ckb-lumos/bi': 0.24.0-next.1
      abort-controller: 3.0.0
      cross-fetch: 3.1.8(encoding@0.1.13)
    transitivePeerDependencies:
      - encoding

<<<<<<< HEAD
  '@ckb-lumos/rpc@0.24.0-next.2(encoding@0.1.13)':
    dependencies:
      '@ckb-lumos/base': 0.24.0-next.2
      '@ckb-lumos/bi': 0.24.0-next.2
      abort-controller: 3.0.0
      cross-fetch: 3.1.8(encoding@0.1.13)
    transitivePeerDependencies:
      - encoding

  '@ckb-lumos/toolkit@0.22.2':
    dependencies:
      '@ckb-lumos/bi': 0.22.2

=======
>>>>>>> 642f7317
  '@ckb-lumos/toolkit@0.24.0-next.1':
    dependencies:
      '@ckb-lumos/bi': 0.24.0-next.1

  '@ckb-lumos/toolkit@0.24.0-next.2':
    dependencies:
      '@ckb-lumos/bi': 0.24.0-next.2

  '@ckb-lumos/transaction-manager@0.24.0-next.2(encoding@0.1.13)':
    dependencies:
      '@ckb-lumos/base': 0.24.0-next.2
      '@ckb-lumos/ckb-indexer': 0.24.0-next.2(encoding@0.1.13)
      '@ckb-lumos/codec': 0.24.0-next.2
      '@ckb-lumos/rpc': 0.24.0-next.2(encoding@0.1.13)
      '@ckb-lumos/toolkit': 0.24.0-next.2
      immutable: 4.3.5
    transitivePeerDependencies:
      - encoding

  '@colors/colors@1.5.0':
    optional: true

  '@cspotcode/source-map-support@0.8.1':
    dependencies:
      '@jridgewell/trace-mapping': 0.3.9

  '@eslint-community/eslint-utils@4.4.0(eslint@8.57.0)':
    dependencies:
      eslint: 8.57.0
      eslint-visitor-keys: 3.4.3

  '@eslint-community/eslint-utils@4.4.0(eslint@9.1.0)':
    dependencies:
      eslint: 9.1.0
      eslint-visitor-keys: 3.4.3

  '@eslint-community/regexpp@4.10.0': {}

  '@eslint/eslintrc@2.1.4':
    dependencies:
      ajv: 6.12.6
      debug: 4.3.4
      espree: 9.6.1
      globals: 13.24.0
      ignore: 5.3.1
      import-fresh: 3.3.0
      js-yaml: 4.1.0
      minimatch: 3.1.2
      strip-json-comments: 3.1.1
    transitivePeerDependencies:
      - supports-color

  '@eslint/eslintrc@3.0.2':
    dependencies:
      ajv: 6.12.6
      debug: 4.3.4
      espree: 10.0.1
      globals: 14.0.0
      ignore: 5.3.1
      import-fresh: 3.3.0
      js-yaml: 4.1.0
      minimatch: 3.1.2
      strip-json-comments: 3.1.1
    transitivePeerDependencies:
      - supports-color

  '@eslint/js@8.57.0': {}

  '@eslint/js@9.1.1': {}

  '@exact-realty/multipart-parser@1.0.14': {}

  '@headlessui/react@1.7.19(react-dom@18.2.0(react@18.2.0))(react@18.2.0)':
    dependencies:
      '@tanstack/react-virtual': 3.4.0(react-dom@18.2.0(react@18.2.0))(react@18.2.0)
      client-only: 0.0.1
      react: 18.2.0
      react-dom: 18.2.0(react@18.2.0)

  '@heroicons/react@2.1.3(react@18.2.0)':
    dependencies:
      react: 18.2.0

  '@humanwhocodes/config-array@0.11.14':
    dependencies:
      '@humanwhocodes/object-schema': 2.0.3
      debug: 4.3.4
      minimatch: 3.1.2
    transitivePeerDependencies:
      - supports-color

  '@humanwhocodes/config-array@0.13.0':
    dependencies:
      '@humanwhocodes/object-schema': 2.0.3
      debug: 4.3.4
      minimatch: 3.1.2
    transitivePeerDependencies:
      - supports-color

  '@humanwhocodes/module-importer@1.0.1': {}

  '@humanwhocodes/object-schema@2.0.3': {}

  '@humanwhocodes/retry@0.2.3': {}

  '@isaacs/cliui@8.0.2':
    dependencies:
      string-width: 5.1.2
      string-width-cjs: string-width@4.2.3
      strip-ansi: 7.1.0
      strip-ansi-cjs: strip-ansi@6.0.1
      wrap-ansi: 8.1.0
      wrap-ansi-cjs: wrap-ansi@7.0.0

  '@istanbuljs/load-nyc-config@1.1.0':
    dependencies:
      camelcase: 5.3.1
      find-up: 4.1.0
      get-package-type: 0.1.0
      js-yaml: 3.14.1
      resolve-from: 5.0.0

  '@istanbuljs/schema@0.1.3': {}

  '@jest/console@29.7.0':
    dependencies:
      '@jest/types': 29.6.3
      '@types/node': 20.12.7
      chalk: 4.1.2
      jest-message-util: 29.7.0
      jest-util: 29.7.0
      slash: 3.0.0

  '@jest/core@29.7.0(ts-node@10.9.2(@types/node@20.12.7)(typescript@5.4.5))':
    dependencies:
      '@jest/console': 29.7.0
      '@jest/reporters': 29.7.0
      '@jest/test-result': 29.7.0
      '@jest/transform': 29.7.0
      '@jest/types': 29.6.3
      '@types/node': 20.12.7
      ansi-escapes: 4.3.2
      chalk: 4.1.2
      ci-info: 3.9.0
      exit: 0.1.2
      graceful-fs: 4.2.11
      jest-changed-files: 29.7.0
      jest-config: 29.7.0(@types/node@20.12.7)(ts-node@10.9.2(@types/node@20.12.7)(typescript@5.4.5))
      jest-haste-map: 29.7.0
      jest-message-util: 29.7.0
      jest-regex-util: 29.6.3
      jest-resolve: 29.7.0
      jest-resolve-dependencies: 29.7.0
      jest-runner: 29.7.0
      jest-runtime: 29.7.0
      jest-snapshot: 29.7.0
      jest-util: 29.7.0
      jest-validate: 29.7.0
      jest-watcher: 29.7.0
      micromatch: 4.0.5
      pretty-format: 29.7.0
      slash: 3.0.0
      strip-ansi: 6.0.1
    transitivePeerDependencies:
      - babel-plugin-macros
      - supports-color
      - ts-node

  '@jest/environment@29.7.0':
    dependencies:
      '@jest/fake-timers': 29.7.0
      '@jest/types': 29.6.3
      '@types/node': 20.12.7
      jest-mock: 29.7.0

  '@jest/expect-utils@29.7.0':
    dependencies:
      jest-get-type: 29.6.3

  '@jest/expect@29.7.0':
    dependencies:
      expect: 29.7.0
      jest-snapshot: 29.7.0
    transitivePeerDependencies:
      - supports-color

  '@jest/fake-timers@29.7.0':
    dependencies:
      '@jest/types': 29.6.3
      '@sinonjs/fake-timers': 10.3.0
      '@types/node': 20.12.7
      jest-message-util: 29.7.0
      jest-mock: 29.7.0
      jest-util: 29.7.0

  '@jest/globals@29.7.0':
    dependencies:
      '@jest/environment': 29.7.0
      '@jest/expect': 29.7.0
      '@jest/types': 29.6.3
      jest-mock: 29.7.0
    transitivePeerDependencies:
      - supports-color

  '@jest/reporters@29.7.0':
    dependencies:
      '@bcoe/v8-coverage': 0.2.3
      '@jest/console': 29.7.0
      '@jest/test-result': 29.7.0
      '@jest/transform': 29.7.0
      '@jest/types': 29.6.3
      '@jridgewell/trace-mapping': 0.3.25
      '@types/node': 20.12.7
      chalk: 4.1.2
      collect-v8-coverage: 1.0.2
      exit: 0.1.2
      glob: 7.2.3
      graceful-fs: 4.2.11
      istanbul-lib-coverage: 3.2.2
      istanbul-lib-instrument: 6.0.2
      istanbul-lib-report: 3.0.1
      istanbul-lib-source-maps: 4.0.1
      istanbul-reports: 3.1.7
      jest-message-util: 29.7.0
      jest-util: 29.7.0
      jest-worker: 29.7.0
      slash: 3.0.0
      string-length: 4.0.2
      strip-ansi: 6.0.1
      v8-to-istanbul: 9.2.0
    transitivePeerDependencies:
      - supports-color

  '@jest/schemas@29.6.3':
    dependencies:
      '@sinclair/typebox': 0.27.8

  '@jest/source-map@29.6.3':
    dependencies:
      '@jridgewell/trace-mapping': 0.3.25
      callsites: 3.1.0
      graceful-fs: 4.2.11

  '@jest/test-result@29.7.0':
    dependencies:
      '@jest/console': 29.7.0
      '@jest/types': 29.6.3
      '@types/istanbul-lib-coverage': 2.0.6
      collect-v8-coverage: 1.0.2

  '@jest/test-sequencer@29.7.0':
    dependencies:
      '@jest/test-result': 29.7.0
      graceful-fs: 4.2.11
      jest-haste-map: 29.7.0
      slash: 3.0.0

  '@jest/transform@29.7.0':
    dependencies:
      '@babel/core': 7.24.7
      '@jest/types': 29.6.3
      '@jridgewell/trace-mapping': 0.3.25
      babel-plugin-istanbul: 6.1.1
      chalk: 4.1.2
      convert-source-map: 2.0.0
      fast-json-stable-stringify: 2.1.0
      graceful-fs: 4.2.11
      jest-haste-map: 29.7.0
      jest-regex-util: 29.6.3
      jest-util: 29.7.0
      micromatch: 4.0.5
      pirates: 4.0.6
      slash: 3.0.0
      write-file-atomic: 4.0.2
    transitivePeerDependencies:
      - supports-color

  '@jest/types@29.6.3':
    dependencies:
      '@jest/schemas': 29.6.3
      '@types/istanbul-lib-coverage': 2.0.6
      '@types/istanbul-reports': 3.0.4
      '@types/node': 20.12.7
      '@types/yargs': 17.0.32
      chalk: 4.1.2

  '@joyid/ckb@1.0.1(encoding@0.1.13)(typescript@5.4.5)':
    dependencies:
      '@joyid/common': 0.2.0(typescript@5.4.5)
      '@nervosnetwork/ckb-sdk-utils': 0.109.3
      cross-fetch: 4.0.0(encoding@0.1.13)
      uncrypto: 0.1.3
    transitivePeerDependencies:
      - encoding
      - typescript
      - zod

  '@joyid/common@0.2.0(typescript@5.4.5)':
    dependencies:
      abitype: 0.8.7(typescript@5.4.5)
      type-fest: 4.6.0
    transitivePeerDependencies:
      - typescript
      - zod

  '@jridgewell/gen-mapping@0.3.5':
    dependencies:
      '@jridgewell/set-array': 1.2.1
      '@jridgewell/sourcemap-codec': 1.4.15
      '@jridgewell/trace-mapping': 0.3.25

  '@jridgewell/resolve-uri@3.1.2': {}

  '@jridgewell/set-array@1.2.1': {}

  '@jridgewell/source-map@0.3.6':
    dependencies:
      '@jridgewell/gen-mapping': 0.3.5
      '@jridgewell/trace-mapping': 0.3.25

  '@jridgewell/sourcemap-codec@1.4.15': {}

  '@jridgewell/trace-mapping@0.3.25':
    dependencies:
      '@jridgewell/resolve-uri': 3.1.2
      '@jridgewell/sourcemap-codec': 1.4.15

  '@jridgewell/trace-mapping@0.3.9':
    dependencies:
      '@jridgewell/resolve-uri': 3.1.2
      '@jridgewell/sourcemap-codec': 1.4.15

  '@lit-labs/ssr-dom-shim@1.2.0': {}

  '@lit/react@1.0.5(@types/react@18.2.79)':
    dependencies:
      '@types/react': 18.2.79

  '@lit/reactive-element@2.0.4':
    dependencies:
      '@lit-labs/ssr-dom-shim': 1.2.0

  '@ljharb/through@2.3.13':
    dependencies:
      call-bind: 1.0.7

  '@lukeed/csprng@1.1.0': {}

  '@manypkg/find-root@1.1.0':
    dependencies:
      '@babel/runtime': 7.24.4
      '@types/node': 12.20.55
      find-up: 4.1.0
      fs-extra: 8.1.0

  '@manypkg/get-packages@1.1.3':
    dependencies:
      '@babel/runtime': 7.24.4
      '@changesets/types': 4.1.0
      '@manypkg/find-root': 1.1.0
      fs-extra: 8.1.0
      globby: 11.1.0
      read-yaml-file: 1.1.0

  '@material/material-color-utilities@0.2.7': {}

  '@nervosnetwork/ckb-sdk-utils@0.109.3':
    dependencies:
      '@nervosnetwork/ckb-types': 0.109.3
      bech32: 2.0.0
      elliptic: 6.5.4
      jsbi: 3.1.3
      tslib: 2.3.1

  '@nervosnetwork/ckb-types@0.109.3': {}

  '@nestjs/cli@10.4.2':
    dependencies:
      '@angular-devkit/core': 17.3.8(chokidar@3.6.0)
      '@angular-devkit/schematics': 17.3.8(chokidar@3.6.0)
      '@angular-devkit/schematics-cli': 17.3.8(chokidar@3.6.0)
      '@nestjs/schematics': 10.1.3(chokidar@3.6.0)(typescript@5.3.3)
      chalk: 4.1.2
      chokidar: 3.6.0
      cli-table3: 0.6.5
      commander: 4.1.1
      fork-ts-checker-webpack-plugin: 9.0.2(typescript@5.3.3)(webpack@5.92.1)
      glob: 10.4.2
      inquirer: 8.2.6
      node-emoji: 1.11.0
      ora: 5.4.1
      tree-kill: 1.2.2
      tsconfig-paths: 4.2.0
      tsconfig-paths-webpack-plugin: 4.1.0
      typescript: 5.3.3
      webpack: 5.92.1
      webpack-node-externals: 3.0.0
    transitivePeerDependencies:
      - esbuild
      - uglify-js
      - webpack-cli

  '@nestjs/common@10.3.10(class-transformer@0.5.1)(class-validator@0.14.1)(reflect-metadata@0.2.2)(rxjs@7.8.1)':
    dependencies:
      iterare: 1.2.1
      reflect-metadata: 0.2.2
      rxjs: 7.8.1
      tslib: 2.6.3
      uid: 2.0.2
    optionalDependencies:
      class-transformer: 0.5.1
      class-validator: 0.14.1

  '@nestjs/config@3.2.3(@nestjs/common@10.3.10(class-transformer@0.5.1)(class-validator@0.14.1)(reflect-metadata@0.2.2)(rxjs@7.8.1))(rxjs@7.8.1)':
    dependencies:
      '@nestjs/common': 10.3.10(class-transformer@0.5.1)(class-validator@0.14.1)(reflect-metadata@0.2.2)(rxjs@7.8.1)
      dotenv: 16.4.5
      dotenv-expand: 10.0.0
      lodash: 4.17.21
      rxjs: 7.8.1

  '@nestjs/core@10.3.10(@nestjs/common@10.3.10(class-transformer@0.5.1)(class-validator@0.14.1)(reflect-metadata@0.2.2)(rxjs@7.8.1))(@nestjs/platform-express@10.3.10)(encoding@0.1.13)(reflect-metadata@0.2.2)(rxjs@7.8.1)':
    dependencies:
      '@nestjs/common': 10.3.10(class-transformer@0.5.1)(class-validator@0.14.1)(reflect-metadata@0.2.2)(rxjs@7.8.1)
      '@nuxtjs/opencollective': 0.3.2(encoding@0.1.13)
      fast-safe-stringify: 2.1.1
      iterare: 1.2.1
      path-to-regexp: 3.2.0
      reflect-metadata: 0.2.2
      rxjs: 7.8.1
      tslib: 2.6.3
      uid: 2.0.2
    optionalDependencies:
      '@nestjs/platform-express': 10.3.10(@nestjs/common@10.3.10(class-transformer@0.5.1)(class-validator@0.14.1)(reflect-metadata@0.2.2)(rxjs@7.8.1))(@nestjs/core@10.3.10)
    transitivePeerDependencies:
      - encoding

  '@nestjs/platform-express@10.3.10(@nestjs/common@10.3.10(class-transformer@0.5.1)(class-validator@0.14.1)(reflect-metadata@0.2.2)(rxjs@7.8.1))(@nestjs/core@10.3.10)':
    dependencies:
      '@nestjs/common': 10.3.10(class-transformer@0.5.1)(class-validator@0.14.1)(reflect-metadata@0.2.2)(rxjs@7.8.1)
      '@nestjs/core': 10.3.10(@nestjs/common@10.3.10(class-transformer@0.5.1)(class-validator@0.14.1)(reflect-metadata@0.2.2)(rxjs@7.8.1))(@nestjs/platform-express@10.3.10)(encoding@0.1.13)(reflect-metadata@0.2.2)(rxjs@7.8.1)
      body-parser: 1.20.2
      cors: 2.8.5
      express: 4.19.2
      multer: 1.4.4-lts.1
      tslib: 2.6.3
    transitivePeerDependencies:
      - supports-color

  '@nestjs/schematics@10.1.3(chokidar@3.6.0)(typescript@5.3.3)':
    dependencies:
      '@angular-devkit/core': 17.3.8(chokidar@3.6.0)
      '@angular-devkit/schematics': 17.3.8(chokidar@3.6.0)
      comment-json: 4.2.3
      jsonc-parser: 3.3.1
      pluralize: 8.0.0
      typescript: 5.3.3
    transitivePeerDependencies:
      - chokidar

  '@nestjs/schematics@10.1.3(chokidar@3.6.0)(typescript@5.4.5)':
    dependencies:
      '@angular-devkit/core': 17.3.8(chokidar@3.6.0)
      '@angular-devkit/schematics': 17.3.8(chokidar@3.6.0)
      comment-json: 4.2.3
      jsonc-parser: 3.3.1
      pluralize: 8.0.0
      typescript: 5.4.5
    transitivePeerDependencies:
      - chokidar

  '@nestjs/testing@10.3.10(@nestjs/common@10.3.10(class-transformer@0.5.1)(class-validator@0.14.1)(reflect-metadata@0.2.2)(rxjs@7.8.1))(@nestjs/core@10.3.10(@nestjs/common@10.3.10(class-transformer@0.5.1)(class-validator@0.14.1)(reflect-metadata@0.2.2)(rxjs@7.8.1))(@nestjs/platform-express@10.3.10)(encoding@0.1.13)(reflect-metadata@0.2.2)(rxjs@7.8.1))(@nestjs/platform-express@10.3.10(@nestjs/common@10.3.10(class-transformer@0.5.1)(class-validator@0.14.1)(reflect-metadata@0.2.2)(rxjs@7.8.1))(@nestjs/core@10.3.10))':
    dependencies:
      '@nestjs/common': 10.3.10(class-transformer@0.5.1)(class-validator@0.14.1)(reflect-metadata@0.2.2)(rxjs@7.8.1)
      '@nestjs/core': 10.3.10(@nestjs/common@10.3.10(class-transformer@0.5.1)(class-validator@0.14.1)(reflect-metadata@0.2.2)(rxjs@7.8.1))(@nestjs/platform-express@10.3.10)(encoding@0.1.13)(reflect-metadata@0.2.2)(rxjs@7.8.1)
      tslib: 2.6.3
    optionalDependencies:
      '@nestjs/platform-express': 10.3.10(@nestjs/common@10.3.10(class-transformer@0.5.1)(class-validator@0.14.1)(reflect-metadata@0.2.2)(rxjs@7.8.1))(@nestjs/core@10.3.10)

  '@next/env@14.2.2': {}

  '@next/eslint-plugin-next@14.2.2':
    dependencies:
      glob: 10.3.10

  '@next/swc-darwin-arm64@14.2.2':
    optional: true

  '@next/swc-darwin-x64@14.2.2':
    optional: true

  '@next/swc-linux-arm64-gnu@14.2.2':
    optional: true

  '@next/swc-linux-arm64-musl@14.2.2':
    optional: true

  '@next/swc-linux-x64-gnu@14.2.2':
    optional: true

  '@next/swc-linux-x64-musl@14.2.2':
    optional: true

  '@next/swc-win32-arm64-msvc@14.2.2':
    optional: true

  '@next/swc-win32-ia32-msvc@14.2.2':
    optional: true

  '@next/swc-win32-x64-msvc@14.2.2':
    optional: true

  '@noble/ciphers@0.5.3': {}

  '@noble/curves@1.2.0':
    dependencies:
      '@noble/hashes': 1.3.2

  '@noble/curves@1.4.2':
    dependencies:
      '@noble/hashes': 1.4.0

  '@noble/hashes@1.3.2': {}

  '@noble/hashes@1.4.0': {}

  '@nodelib/fs.scandir@2.1.5':
    dependencies:
      '@nodelib/fs.stat': 2.0.5
      run-parallel: 1.2.0

  '@nodelib/fs.stat@2.0.5': {}

  '@nodelib/fs.walk@1.2.8':
    dependencies:
      '@nodelib/fs.scandir': 2.1.5
      fastq: 1.17.1

  '@nuxtjs/opencollective@0.3.2(encoding@0.1.13)':
    dependencies:
      chalk: 4.1.2
      consola: 2.15.3
      node-fetch: 2.7.0(encoding@0.1.13)
    transitivePeerDependencies:
      - encoding

  '@pkgjs/parseargs@0.11.0':
    optional: true

  '@pkgr/core@0.1.1': {}

  '@rushstack/eslint-patch@1.10.2': {}

  '@scure/base@1.1.7': {}

  '@scure/bip32@1.4.0':
    dependencies:
      '@noble/curves': 1.4.2
      '@noble/hashes': 1.4.0
      '@scure/base': 1.1.7

  '@scure/bip39@1.3.0':
    dependencies:
      '@noble/hashes': 1.4.0
      '@scure/base': 1.1.7

  '@shikijs/core@1.14.1':
    dependencies:
      '@types/hast': 3.0.4

  '@sinclair/typebox@0.27.8': {}

  '@sinonjs/commons@3.0.1':
    dependencies:
      type-detect: 4.0.8

  '@sinonjs/fake-timers@10.3.0':
    dependencies:
      '@sinonjs/commons': 3.0.1

  '@spore-sdk/core@0.2.1(@ckb-lumos/lumos@0.24.0-next.2(encoding@0.1.13))(lodash@4.17.21)':
    dependencies:
      '@ckb-lumos/lumos': 0.24.0-next.2(encoding@0.1.13)
      lodash: 4.17.21

  '@swc/counter@0.1.3': {}

  '@swc/helpers@0.5.5':
    dependencies:
      '@swc/counter': 0.1.3
      tslib: 2.6.3

  '@tanstack/react-virtual@3.4.0(react-dom@18.2.0(react@18.2.0))(react@18.2.0)':
    dependencies:
      '@tanstack/virtual-core': 3.4.0
      react: 18.2.0
      react-dom: 18.2.0(react@18.2.0)

  '@tanstack/virtual-core@3.4.0': {}

  '@tsconfig/node10@1.0.11': {}

  '@tsconfig/node12@1.0.11': {}

  '@tsconfig/node14@1.0.3': {}

  '@tsconfig/node16@1.0.4': {}

  '@types/babel__core@7.20.5':
    dependencies:
      '@babel/parser': 7.24.7
      '@babel/types': 7.24.7
      '@types/babel__generator': 7.6.8
      '@types/babel__template': 7.4.4
      '@types/babel__traverse': 7.20.6

  '@types/babel__generator@7.6.8':
    dependencies:
      '@babel/types': 7.24.7

  '@types/babel__template@7.4.4':
    dependencies:
      '@babel/parser': 7.24.7
      '@babel/types': 7.24.7

  '@types/babel__traverse@7.20.6':
    dependencies:
      '@babel/types': 7.24.7

  '@types/blake2b@2.1.3': {}

  '@types/body-parser@1.19.5':
    dependencies:
      '@types/connect': 3.4.38
      '@types/node': 20.12.7

  '@types/connect@3.4.38':
    dependencies:
      '@types/node': 20.12.7

  '@types/cookiejar@2.1.5': {}

  '@types/deep-freeze-strict@1.1.2': {}

  '@types/eslint-scope@3.7.7':
    dependencies:
      '@types/eslint': 9.6.0
      '@types/estree': 1.0.5

  '@types/eslint@9.6.0':
    dependencies:
      '@types/estree': 1.0.5
      '@types/json-schema': 7.0.15

  '@types/estree@1.0.5': {}

  '@types/express-serve-static-core@4.19.5':
    dependencies:
      '@types/node': 20.12.7
      '@types/qs': 6.9.15
      '@types/range-parser': 1.2.7
      '@types/send': 0.17.4

  '@types/express@4.17.21':
    dependencies:
      '@types/body-parser': 1.19.5
      '@types/express-serve-static-core': 4.19.5
      '@types/qs': 6.9.15
      '@types/serve-static': 1.15.7

  '@types/graceful-fs@4.1.9':
    dependencies:
      '@types/node': 20.12.7

  '@types/hast@3.0.4':
    dependencies:
      '@types/unist': 3.0.3

  '@types/http-errors@2.0.4': {}

  '@types/istanbul-lib-coverage@2.0.6': {}

  '@types/istanbul-lib-report@3.0.3':
    dependencies:
      '@types/istanbul-lib-coverage': 2.0.6

  '@types/istanbul-reports@3.0.4':
    dependencies:
      '@types/istanbul-lib-report': 3.0.3

  '@types/jest@29.5.12':
    dependencies:
      expect: 29.7.0
      pretty-format: 29.7.0

  '@types/js-yaml@4.0.9': {}

  '@types/json-schema@7.0.15': {}

  '@types/json5@0.0.29': {}

  '@types/lodash.isequal@4.5.8':
    dependencies:
      '@types/lodash': 4.17.0

  '@types/lodash@4.17.0': {}

  '@types/methods@1.1.4': {}

  '@types/mime@1.3.5': {}

  '@types/node@12.20.55': {}

  '@types/node@18.15.13': {}

  '@types/node@20.12.7':
    dependencies:
      undici-types: 5.26.5

  '@types/prop-types@15.7.12': {}

  '@types/qs@6.9.15': {}

  '@types/range-parser@1.2.7': {}

  '@types/react-dom@18.2.25':
    dependencies:
      '@types/react': 18.2.79

  '@types/react@18.2.79':
    dependencies:
      '@types/prop-types': 15.7.12
      csstype: 3.1.3

  '@types/semver@7.5.8': {}

  '@types/send@0.17.4':
    dependencies:
      '@types/mime': 1.3.5
      '@types/node': 20.12.7

  '@types/serve-static@1.15.7':
    dependencies:
      '@types/http-errors': 2.0.4
      '@types/node': 20.12.7
      '@types/send': 0.17.4

  '@types/stack-utils@2.0.3': {}

  '@types/superagent@8.1.8':
    dependencies:
      '@types/cookiejar': 2.1.5
      '@types/methods': 1.1.4
      '@types/node': 20.12.7
      form-data: 4.0.0

  '@types/supertest@6.0.2':
    dependencies:
      '@types/methods': 1.1.4
      '@types/superagent': 8.1.8

  '@types/trusted-types@2.0.7': {}

  '@types/unist@3.0.3': {}

  '@types/validator@13.12.0': {}

  '@types/yargs-parser@21.0.3': {}

  '@types/yargs@17.0.32':
    dependencies:
      '@types/yargs-parser': 21.0.3

  '@typescript-eslint/eslint-plugin@7.7.0(@typescript-eslint/parser@7.7.0(eslint@8.57.0)(typescript@5.4.5))(eslint@8.57.0)(typescript@5.4.5)':
    dependencies:
      '@eslint-community/regexpp': 4.10.0
      '@typescript-eslint/parser': 7.7.0(eslint@8.57.0)(typescript@5.4.5)
      '@typescript-eslint/scope-manager': 7.7.0
      '@typescript-eslint/type-utils': 7.7.0(eslint@8.57.0)(typescript@5.4.5)
      '@typescript-eslint/utils': 7.7.0(eslint@8.57.0)(typescript@5.4.5)
      '@typescript-eslint/visitor-keys': 7.7.0
      debug: 4.3.4
      eslint: 8.57.0
      graphemer: 1.4.0
      ignore: 5.3.1
      natural-compare: 1.4.0
      semver: 7.6.0
      ts-api-utils: 1.3.0(typescript@5.4.5)
    optionalDependencies:
      typescript: 5.4.5
    transitivePeerDependencies:
      - supports-color

  '@typescript-eslint/eslint-plugin@7.7.0(@typescript-eslint/parser@7.7.0(eslint@9.1.0)(typescript@5.4.5))(eslint@9.1.0)(typescript@5.4.5)':
    dependencies:
      '@eslint-community/regexpp': 4.10.0
      '@typescript-eslint/parser': 7.7.0(eslint@9.1.0)(typescript@5.4.5)
      '@typescript-eslint/scope-manager': 7.7.0
      '@typescript-eslint/type-utils': 7.7.0(eslint@9.1.0)(typescript@5.4.5)
      '@typescript-eslint/utils': 7.7.0(eslint@9.1.0)(typescript@5.4.5)
      '@typescript-eslint/visitor-keys': 7.7.0
      debug: 4.3.4
      eslint: 9.1.0
      graphemer: 1.4.0
      ignore: 5.3.1
      natural-compare: 1.4.0
      semver: 7.6.0
      ts-api-utils: 1.3.0(typescript@5.4.5)
    optionalDependencies:
      typescript: 5.4.5
    transitivePeerDependencies:
      - supports-color

  '@typescript-eslint/parser@7.2.0(eslint@8.57.0)(typescript@5.4.5)':
    dependencies:
      '@typescript-eslint/scope-manager': 7.2.0
      '@typescript-eslint/types': 7.2.0
      '@typescript-eslint/typescript-estree': 7.2.0(typescript@5.4.5)
      '@typescript-eslint/visitor-keys': 7.2.0
      debug: 4.3.4
      eslint: 8.57.0
    optionalDependencies:
      typescript: 5.4.5
    transitivePeerDependencies:
      - supports-color

  '@typescript-eslint/parser@7.7.0(eslint@8.57.0)(typescript@5.4.5)':
    dependencies:
      '@typescript-eslint/scope-manager': 7.7.0
      '@typescript-eslint/types': 7.7.0
      '@typescript-eslint/typescript-estree': 7.7.0(typescript@5.4.5)
      '@typescript-eslint/visitor-keys': 7.7.0
      debug: 4.3.4
      eslint: 8.57.0
    optionalDependencies:
      typescript: 5.4.5
    transitivePeerDependencies:
      - supports-color

  '@typescript-eslint/parser@7.7.0(eslint@9.1.0)(typescript@5.4.5)':
    dependencies:
      '@typescript-eslint/scope-manager': 7.7.0
      '@typescript-eslint/types': 7.7.0
      '@typescript-eslint/typescript-estree': 7.7.0(typescript@5.4.5)
      '@typescript-eslint/visitor-keys': 7.7.0
      debug: 4.3.4
      eslint: 9.1.0
    optionalDependencies:
      typescript: 5.4.5
    transitivePeerDependencies:
      - supports-color

  '@typescript-eslint/scope-manager@7.2.0':
    dependencies:
      '@typescript-eslint/types': 7.2.0
      '@typescript-eslint/visitor-keys': 7.2.0

  '@typescript-eslint/scope-manager@7.7.0':
    dependencies:
      '@typescript-eslint/types': 7.7.0
      '@typescript-eslint/visitor-keys': 7.7.0

  '@typescript-eslint/type-utils@7.7.0(eslint@8.57.0)(typescript@5.4.5)':
    dependencies:
      '@typescript-eslint/typescript-estree': 7.7.0(typescript@5.4.5)
      '@typescript-eslint/utils': 7.7.0(eslint@8.57.0)(typescript@5.4.5)
      debug: 4.3.4
      eslint: 8.57.0
      ts-api-utils: 1.3.0(typescript@5.4.5)
    optionalDependencies:
      typescript: 5.4.5
    transitivePeerDependencies:
      - supports-color

  '@typescript-eslint/type-utils@7.7.0(eslint@9.1.0)(typescript@5.4.5)':
    dependencies:
      '@typescript-eslint/typescript-estree': 7.7.0(typescript@5.4.5)
      '@typescript-eslint/utils': 7.7.0(eslint@9.1.0)(typescript@5.4.5)
      debug: 4.3.4
      eslint: 9.1.0
      ts-api-utils: 1.3.0(typescript@5.4.5)
    optionalDependencies:
      typescript: 5.4.5
    transitivePeerDependencies:
      - supports-color

  '@typescript-eslint/types@7.2.0': {}

  '@typescript-eslint/types@7.7.0': {}

  '@typescript-eslint/typescript-estree@7.2.0(typescript@5.4.5)':
    dependencies:
      '@typescript-eslint/types': 7.2.0
      '@typescript-eslint/visitor-keys': 7.2.0
      debug: 4.3.4
      globby: 11.1.0
      is-glob: 4.0.3
      minimatch: 9.0.3
      semver: 7.6.0
      ts-api-utils: 1.3.0(typescript@5.4.5)
    optionalDependencies:
      typescript: 5.4.5
    transitivePeerDependencies:
      - supports-color

  '@typescript-eslint/typescript-estree@7.7.0(typescript@5.4.5)':
    dependencies:
      '@typescript-eslint/types': 7.7.0
      '@typescript-eslint/visitor-keys': 7.7.0
      debug: 4.3.4
      globby: 11.1.0
      is-glob: 4.0.3
      minimatch: 9.0.4
      semver: 7.6.0
      ts-api-utils: 1.3.0(typescript@5.4.5)
    optionalDependencies:
      typescript: 5.4.5
    transitivePeerDependencies:
      - supports-color

  '@typescript-eslint/utils@7.7.0(eslint@8.57.0)(typescript@5.4.5)':
    dependencies:
      '@eslint-community/eslint-utils': 4.4.0(eslint@8.57.0)
      '@types/json-schema': 7.0.15
      '@types/semver': 7.5.8
      '@typescript-eslint/scope-manager': 7.7.0
      '@typescript-eslint/types': 7.7.0
      '@typescript-eslint/typescript-estree': 7.7.0(typescript@5.4.5)
      eslint: 8.57.0
      semver: 7.6.0
    transitivePeerDependencies:
      - supports-color
      - typescript

  '@typescript-eslint/utils@7.7.0(eslint@9.1.0)(typescript@5.4.5)':
    dependencies:
      '@eslint-community/eslint-utils': 4.4.0(eslint@9.1.0)
      '@types/json-schema': 7.0.15
      '@types/semver': 7.5.8
      '@typescript-eslint/scope-manager': 7.7.0
      '@typescript-eslint/types': 7.7.0
      '@typescript-eslint/typescript-estree': 7.7.0(typescript@5.4.5)
      eslint: 9.1.0
      semver: 7.6.0
    transitivePeerDependencies:
      - supports-color
      - typescript

  '@typescript-eslint/visitor-keys@7.2.0':
    dependencies:
      '@typescript-eslint/types': 7.2.0
      eslint-visitor-keys: 3.4.3

  '@typescript-eslint/visitor-keys@7.7.0':
    dependencies:
      '@typescript-eslint/types': 7.7.0
      eslint-visitor-keys: 3.4.3

  '@ungap/structured-clone@1.2.0': {}

  '@webassemblyjs/ast@1.12.1':
    dependencies:
      '@webassemblyjs/helper-numbers': 1.11.6
      '@webassemblyjs/helper-wasm-bytecode': 1.11.6

  '@webassemblyjs/floating-point-hex-parser@1.11.6': {}

  '@webassemblyjs/helper-api-error@1.11.6': {}

  '@webassemblyjs/helper-buffer@1.12.1': {}

  '@webassemblyjs/helper-numbers@1.11.6':
    dependencies:
      '@webassemblyjs/floating-point-hex-parser': 1.11.6
      '@webassemblyjs/helper-api-error': 1.11.6
      '@xtuc/long': 4.2.2

  '@webassemblyjs/helper-wasm-bytecode@1.11.6': {}

  '@webassemblyjs/helper-wasm-section@1.12.1':
    dependencies:
      '@webassemblyjs/ast': 1.12.1
      '@webassemblyjs/helper-buffer': 1.12.1
      '@webassemblyjs/helper-wasm-bytecode': 1.11.6
      '@webassemblyjs/wasm-gen': 1.12.1

  '@webassemblyjs/ieee754@1.11.6':
    dependencies:
      '@xtuc/ieee754': 1.2.0

  '@webassemblyjs/leb128@1.11.6':
    dependencies:
      '@xtuc/long': 4.2.2

  '@webassemblyjs/utf8@1.11.6': {}

  '@webassemblyjs/wasm-edit@1.12.1':
    dependencies:
      '@webassemblyjs/ast': 1.12.1
      '@webassemblyjs/helper-buffer': 1.12.1
      '@webassemblyjs/helper-wasm-bytecode': 1.11.6
      '@webassemblyjs/helper-wasm-section': 1.12.1
      '@webassemblyjs/wasm-gen': 1.12.1
      '@webassemblyjs/wasm-opt': 1.12.1
      '@webassemblyjs/wasm-parser': 1.12.1
      '@webassemblyjs/wast-printer': 1.12.1

  '@webassemblyjs/wasm-gen@1.12.1':
    dependencies:
      '@webassemblyjs/ast': 1.12.1
      '@webassemblyjs/helper-wasm-bytecode': 1.11.6
      '@webassemblyjs/ieee754': 1.11.6
      '@webassemblyjs/leb128': 1.11.6
      '@webassemblyjs/utf8': 1.11.6

  '@webassemblyjs/wasm-opt@1.12.1':
    dependencies:
      '@webassemblyjs/ast': 1.12.1
      '@webassemblyjs/helper-buffer': 1.12.1
      '@webassemblyjs/wasm-gen': 1.12.1
      '@webassemblyjs/wasm-parser': 1.12.1

  '@webassemblyjs/wasm-parser@1.12.1':
    dependencies:
      '@webassemblyjs/ast': 1.12.1
      '@webassemblyjs/helper-api-error': 1.11.6
      '@webassemblyjs/helper-wasm-bytecode': 1.11.6
      '@webassemblyjs/ieee754': 1.11.6
      '@webassemblyjs/leb128': 1.11.6
      '@webassemblyjs/utf8': 1.11.6

  '@webassemblyjs/wast-printer@1.12.1':
    dependencies:
      '@webassemblyjs/ast': 1.12.1
      '@xtuc/long': 4.2.2

  '@xtuc/ieee754@1.2.0': {}

  '@xtuc/long@4.2.2': {}

  abitype@0.8.7(typescript@5.4.5):
    dependencies:
      typescript: 5.4.5

  abort-controller@3.0.0:
    dependencies:
      event-target-shim: 5.0.1

  accepts@1.3.8:
    dependencies:
      mime-types: 2.1.35
      negotiator: 0.6.3

  acorn-import-attributes@1.9.5(acorn@8.11.3):
    dependencies:
      acorn: 8.11.3

  acorn-jsx@5.3.2(acorn@8.11.3):
    dependencies:
      acorn: 8.11.3

  acorn-walk@8.3.3:
    dependencies:
      acorn: 8.11.3

  acorn@8.11.3: {}

  aes-js@4.0.0-beta.5: {}

  ajv-formats@2.1.1(ajv@8.12.0):
    optionalDependencies:
      ajv: 8.12.0

  ajv-keywords@3.5.2(ajv@6.12.6):
    dependencies:
      ajv: 6.12.6

  ajv@6.12.6:
    dependencies:
      fast-deep-equal: 3.1.3
      fast-json-stable-stringify: 2.1.0
      json-schema-traverse: 0.4.1
      uri-js: 4.4.1

  ajv@8.12.0:
    dependencies:
      fast-deep-equal: 3.1.3
      json-schema-traverse: 1.0.0
      require-from-string: 2.0.2
      uri-js: 4.4.1

  ansi-colors@4.1.3: {}

  ansi-escapes@4.3.2:
    dependencies:
      type-fest: 0.21.3

  ansi-regex@5.0.1: {}

  ansi-regex@6.0.1: {}

  ansi-styles@3.2.1:
    dependencies:
      color-convert: 1.9.3

  ansi-styles@4.3.0:
    dependencies:
      color-convert: 2.0.1

  ansi-styles@5.2.0: {}

  ansi-styles@6.2.1: {}

  any-promise@1.3.0: {}

  anymatch@3.1.3:
    dependencies:
      normalize-path: 3.0.0
      picomatch: 2.3.1

  append-field@1.0.0: {}

  arg@4.1.3: {}

  arg@5.0.2: {}

  argparse@1.0.10:
    dependencies:
      sprintf-js: 1.0.3

  argparse@2.0.1: {}

  aria-query@5.3.0:
    dependencies:
      dequal: 2.0.3

  array-buffer-byte-length@1.0.1:
    dependencies:
      call-bind: 1.0.7
      is-array-buffer: 3.0.4

  array-flatten@1.1.1: {}

  array-includes@3.1.8:
    dependencies:
      call-bind: 1.0.7
      define-properties: 1.2.1
      es-abstract: 1.23.3
      es-object-atoms: 1.0.0
      get-intrinsic: 1.2.4
      is-string: 1.0.7

  array-timsort@1.0.3: {}

  array-union@2.1.0: {}

  array.prototype.findlast@1.2.5:
    dependencies:
      call-bind: 1.0.7
      define-properties: 1.2.1
      es-abstract: 1.23.3
      es-errors: 1.3.0
      es-object-atoms: 1.0.0
      es-shim-unscopables: 1.0.2

  array.prototype.findlastindex@1.2.5:
    dependencies:
      call-bind: 1.0.7
      define-properties: 1.2.1
      es-abstract: 1.23.3
      es-errors: 1.3.0
      es-object-atoms: 1.0.0
      es-shim-unscopables: 1.0.2

  array.prototype.flat@1.3.2:
    dependencies:
      call-bind: 1.0.7
      define-properties: 1.2.1
      es-abstract: 1.23.3
      es-shim-unscopables: 1.0.2

  array.prototype.flatmap@1.3.2:
    dependencies:
      call-bind: 1.0.7
      define-properties: 1.2.1
      es-abstract: 1.23.3
      es-shim-unscopables: 1.0.2

  array.prototype.toreversed@1.1.2:
    dependencies:
      call-bind: 1.0.7
      define-properties: 1.2.1
      es-abstract: 1.23.3
      es-shim-unscopables: 1.0.2

  array.prototype.tosorted@1.1.3:
    dependencies:
      call-bind: 1.0.7
      define-properties: 1.2.1
      es-abstract: 1.23.3
      es-errors: 1.3.0
      es-shim-unscopables: 1.0.2

  arraybuffer.prototype.slice@1.0.3:
    dependencies:
      array-buffer-byte-length: 1.0.1
      call-bind: 1.0.7
      define-properties: 1.2.1
      es-abstract: 1.23.3
      es-errors: 1.3.0
      get-intrinsic: 1.2.4
      is-array-buffer: 3.0.4
      is-shared-array-buffer: 1.0.3

  asap@2.0.6: {}

  ast-types-flow@0.0.8: {}

  asynckit@0.4.0: {}

  available-typed-arrays@1.0.7:
    dependencies:
      possible-typed-array-names: 1.0.0

  axe-core@4.7.0: {}

  axobject-query@3.2.1:
    dependencies:
      dequal: 2.0.3

  b4a@1.6.6: {}

  babel-jest@29.7.0(@babel/core@7.24.7):
    dependencies:
      '@babel/core': 7.24.7
      '@jest/transform': 29.7.0
      '@types/babel__core': 7.20.5
      babel-plugin-istanbul: 6.1.1
      babel-preset-jest: 29.6.3(@babel/core@7.24.7)
      chalk: 4.1.2
      graceful-fs: 4.2.11
      slash: 3.0.0
    transitivePeerDependencies:
      - supports-color

  babel-plugin-istanbul@6.1.1:
    dependencies:
      '@babel/helper-plugin-utils': 7.24.7
      '@istanbuljs/load-nyc-config': 1.1.0
      '@istanbuljs/schema': 0.1.3
      istanbul-lib-instrument: 5.2.1
      test-exclude: 6.0.0
    transitivePeerDependencies:
      - supports-color

  babel-plugin-jest-hoist@29.6.3:
    dependencies:
      '@babel/template': 7.24.7
      '@babel/types': 7.24.7
      '@types/babel__core': 7.20.5
      '@types/babel__traverse': 7.20.6

  babel-preset-current-node-syntax@1.0.1(@babel/core@7.24.7):
    dependencies:
      '@babel/core': 7.24.7
      '@babel/plugin-syntax-async-generators': 7.8.4(@babel/core@7.24.7)
      '@babel/plugin-syntax-bigint': 7.8.3(@babel/core@7.24.7)
      '@babel/plugin-syntax-class-properties': 7.12.13(@babel/core@7.24.7)
      '@babel/plugin-syntax-import-meta': 7.10.4(@babel/core@7.24.7)
      '@babel/plugin-syntax-json-strings': 7.8.3(@babel/core@7.24.7)
      '@babel/plugin-syntax-logical-assignment-operators': 7.10.4(@babel/core@7.24.7)
      '@babel/plugin-syntax-nullish-coalescing-operator': 7.8.3(@babel/core@7.24.7)
      '@babel/plugin-syntax-numeric-separator': 7.10.4(@babel/core@7.24.7)
      '@babel/plugin-syntax-object-rest-spread': 7.8.3(@babel/core@7.24.7)
      '@babel/plugin-syntax-optional-catch-binding': 7.8.3(@babel/core@7.24.7)
      '@babel/plugin-syntax-optional-chaining': 7.8.3(@babel/core@7.24.7)
      '@babel/plugin-syntax-top-level-await': 7.14.5(@babel/core@7.24.7)

  babel-preset-jest@29.6.3(@babel/core@7.24.7):
    dependencies:
      '@babel/core': 7.24.7
      babel-plugin-jest-hoist: 29.6.3
      babel-preset-current-node-syntax: 1.0.1(@babel/core@7.24.7)

  balanced-match@1.0.2: {}

  base-x@3.0.10:
    dependencies:
      safe-buffer: 5.2.1

  base-x@4.0.0: {}

  base64-js@1.5.1: {}

  bech32@1.1.4: {}

  bech32@2.0.0: {}

  better-path-resolve@1.0.0:
    dependencies:
      is-windows: 1.0.2

  binary-extensions@2.3.0: {}

  bindings@1.5.0:
    dependencies:
      file-uri-to-path: 1.0.0

  bip66@1.1.5:
    dependencies:
      safe-buffer: 5.2.1

  bitcoinjs-message@2.2.0:
    dependencies:
      bech32: 1.1.4
      bs58check: 2.1.2
      buffer-equals: 1.0.4
      create-hash: 1.2.0
      secp256k1: 3.8.0
      varuint-bitcoin: 1.1.2

  bl@4.1.0:
    dependencies:
      buffer: 5.7.1
      inherits: 2.0.4
      readable-stream: 3.6.2

  blake2b-wasm@2.4.0:
    dependencies:
      b4a: 1.6.6
      nanoassert: 2.0.0

  blake2b@2.1.4:
    dependencies:
      blake2b-wasm: 2.4.0
      nanoassert: 2.0.0

  bn.js@4.12.0: {}

  body-parser@1.20.2:
    dependencies:
      bytes: 3.1.2
      content-type: 1.0.5
      debug: 2.6.9
      depd: 2.0.0
      destroy: 1.2.0
      http-errors: 2.0.0
      iconv-lite: 0.4.24
      on-finished: 2.4.1
      qs: 6.11.0
      raw-body: 2.5.2
      type-is: 1.6.18
      unpipe: 1.0.0
    transitivePeerDependencies:
      - supports-color

  brace-expansion@1.1.11:
    dependencies:
      balanced-match: 1.0.2
      concat-map: 0.0.1

  brace-expansion@2.0.1:
    dependencies:
      balanced-match: 1.0.2

  braces@3.0.2:
    dependencies:
      fill-range: 7.0.1

  brorand@1.1.0: {}

  browserify-aes@1.2.0:
    dependencies:
      buffer-xor: 1.0.3
      cipher-base: 1.0.4
      create-hash: 1.2.0
      evp_bytestokey: 1.0.3
      inherits: 2.0.4
      safe-buffer: 5.2.1

  browserslist@4.23.1:
    dependencies:
      caniuse-lite: 1.0.30001632
      electron-to-chromium: 1.4.798
      node-releases: 2.0.14
      update-browserslist-db: 1.0.16(browserslist@4.23.1)

  bs-logger@0.2.6:
    dependencies:
      fast-json-stable-stringify: 2.1.0

  bs58@4.0.1:
    dependencies:
      base-x: 3.0.10

  bs58@5.0.0:
    dependencies:
      base-x: 4.0.0

  bs58check@2.1.2:
    dependencies:
      bs58: 4.0.1
      create-hash: 1.2.0
      safe-buffer: 5.2.1

  bser@2.1.1:
    dependencies:
      node-int64: 0.4.0

  buffer-equals@1.0.4: {}

  buffer-from@1.1.2: {}

  buffer-xor@1.0.3: {}

  buffer@5.7.1:
    dependencies:
      base64-js: 1.5.1
      ieee754: 1.2.1

  buffer@6.0.3:
    dependencies:
      base64-js: 1.5.1
      ieee754: 1.2.1

  busboy@1.6.0:
    dependencies:
      streamsearch: 1.1.0

  bytes@3.1.2: {}

  call-bind@1.0.7:
    dependencies:
      es-define-property: 1.0.0
      es-errors: 1.3.0
      function-bind: 1.1.2
      get-intrinsic: 1.2.4
      set-function-length: 1.2.2

  callsites@3.1.0: {}

  camelcase-css@2.0.1: {}

  camelcase@5.3.1: {}

  camelcase@6.3.0: {}

  caniuse-lite@1.0.30001611: {}

  caniuse-lite@1.0.30001632: {}

  chalk@2.4.2:
    dependencies:
      ansi-styles: 3.2.1
      escape-string-regexp: 1.0.5
      supports-color: 5.5.0

  chalk@4.1.2:
    dependencies:
      ansi-styles: 4.3.0
      supports-color: 7.2.0

  chalk@5.3.0: {}

  char-regex@1.0.2: {}

  chardet@0.7.0: {}

  chokidar@3.6.0:
    dependencies:
      anymatch: 3.1.3
      braces: 3.0.2
      glob-parent: 5.1.2
      is-binary-path: 2.1.0
      is-glob: 4.0.3
      normalize-path: 3.0.0
      readdirp: 3.6.0
    optionalDependencies:
      fsevents: 2.3.3

  chrome-trace-event@1.0.4: {}

  ci-info@3.9.0: {}

  cipher-base@1.0.4:
    dependencies:
      inherits: 2.0.4
      safe-buffer: 5.2.1

  cjs-module-lexer@1.3.1: {}

  class-transformer@0.5.1: {}

  class-validator@0.14.1:
    dependencies:
      '@types/validator': 13.12.0
      libphonenumber-js: 1.11.5
      validator: 13.12.0

  cli-cursor@3.1.0:
    dependencies:
      restore-cursor: 3.1.0

  cli-spinners@2.9.2: {}

  cli-table3@0.6.5:
    dependencies:
      string-width: 4.2.3
    optionalDependencies:
      '@colors/colors': 1.5.0

  cli-width@3.0.0: {}

  cli-width@4.1.0: {}

  client-only@0.0.1: {}

  cliui@7.0.4:
    dependencies:
      string-width: 4.2.3
      strip-ansi: 6.0.1
      wrap-ansi: 7.0.0

  cliui@8.0.1:
    dependencies:
      string-width: 4.2.3
      strip-ansi: 6.0.1
      wrap-ansi: 7.0.0

  clone@1.0.4: {}

  co@4.6.0: {}

  collect-v8-coverage@1.0.2: {}

  color-convert@1.9.3:
    dependencies:
      color-name: 1.1.3

  color-convert@2.0.1:
    dependencies:
      color-name: 1.1.4

  color-name@1.1.3: {}

  color-name@1.1.4: {}

  combined-stream@1.0.8:
    dependencies:
      delayed-stream: 1.0.0

  commander@2.20.3: {}

  commander@4.1.1: {}

  comment-json@4.2.3:
    dependencies:
      array-timsort: 1.0.3
      core-util-is: 1.0.3
      esprima: 4.0.1
      has-own-prop: 2.0.0
      repeat-string: 1.6.1

  component-emitter@1.3.1: {}

  concat-map@0.0.1: {}

  concat-stream@1.6.2:
    dependencies:
      buffer-from: 1.1.2
      inherits: 2.0.4
      readable-stream: 2.3.8
      typedarray: 0.0.6

  consola@2.15.3: {}

  content-disposition@0.5.4:
    dependencies:
      safe-buffer: 5.2.1

  content-type@1.0.5: {}

  convert-source-map@2.0.0: {}

  cookie-signature@1.0.6: {}

  cookie@0.6.0: {}

  cookiejar@2.1.4: {}

  copyfiles@2.4.1:
    dependencies:
      glob: 7.2.3
      minimatch: 3.1.2
      mkdirp: 1.0.4
      noms: 0.0.0
      through2: 2.0.5
      untildify: 4.0.0
      yargs: 16.2.0

  core-util-is@1.0.3: {}

  cors@2.8.5:
    dependencies:
      object-assign: 4.1.1
      vary: 1.1.2

  cosmiconfig@8.3.6(typescript@5.3.3):
    dependencies:
      import-fresh: 3.3.0
      js-yaml: 4.1.0
      parse-json: 5.2.0
      path-type: 4.0.0
    optionalDependencies:
      typescript: 5.3.3

  create-hash@1.2.0:
    dependencies:
      cipher-base: 1.0.4
      inherits: 2.0.4
      md5.js: 1.3.5
      ripemd160: 2.0.2
      sha.js: 2.4.11

  create-hmac@1.1.7:
    dependencies:
      cipher-base: 1.0.4
      create-hash: 1.2.0
      inherits: 2.0.4
      ripemd160: 2.0.2
      safe-buffer: 5.2.1
      sha.js: 2.4.11

  create-jest@29.7.0(@types/node@20.12.7)(ts-node@10.9.2(@types/node@20.12.7)(typescript@5.4.5)):
    dependencies:
      '@jest/types': 29.6.3
      chalk: 4.1.2
      exit: 0.1.2
      graceful-fs: 4.2.11
      jest-config: 29.7.0(@types/node@20.12.7)(ts-node@10.9.2(@types/node@20.12.7)(typescript@5.4.5))
      jest-util: 29.7.0
      prompts: 2.4.2
    transitivePeerDependencies:
      - '@types/node'
      - babel-plugin-macros
      - supports-color
      - ts-node

  create-require@1.1.1: {}

  cross-fetch@3.1.8(encoding@0.1.13):
    dependencies:
      node-fetch: 2.7.0(encoding@0.1.13)
    transitivePeerDependencies:
      - encoding

  cross-fetch@4.0.0(encoding@0.1.13):
    dependencies:
      node-fetch: 2.7.0(encoding@0.1.13)
    transitivePeerDependencies:
      - encoding

  cross-spawn@5.1.0:
    dependencies:
      lru-cache: 4.1.5
      shebang-command: 1.2.0
      which: 1.3.1

  cross-spawn@7.0.3:
    dependencies:
      path-key: 3.1.1
      shebang-command: 2.0.0
      which: 2.0.2

  cssesc@3.0.0: {}

  csstype@3.1.3: {}

  damerau-levenshtein@1.0.8: {}

  data-view-buffer@1.0.1:
    dependencies:
      call-bind: 1.0.7
      es-errors: 1.3.0
      is-data-view: 1.0.1

  data-view-byte-length@1.0.1:
    dependencies:
      call-bind: 1.0.7
      es-errors: 1.3.0
      is-data-view: 1.0.1

  data-view-byte-offset@1.0.0:
    dependencies:
      call-bind: 1.0.7
      es-errors: 1.3.0
      is-data-view: 1.0.1

  dataloader@1.4.0: {}

  debug@2.6.9:
    dependencies:
      ms: 2.0.0

  debug@3.2.7:
    dependencies:
      ms: 2.1.3

  debug@4.3.4:
    dependencies:
      ms: 2.1.2

  dedent@1.5.3: {}

  deep-freeze-strict@1.1.1: {}

  deep-is@0.1.4: {}

  deepmerge@4.3.1: {}

  defaults@1.0.4:
    dependencies:
      clone: 1.0.4

  define-data-property@1.1.4:
    dependencies:
      es-define-property: 1.0.0
      es-errors: 1.3.0
      gopd: 1.0.1

  define-properties@1.2.1:
    dependencies:
      define-data-property: 1.1.4
      has-property-descriptors: 1.0.2
      object-keys: 1.1.1

  delayed-stream@1.0.0: {}

  depd@2.0.0: {}

  dequal@2.0.3: {}

  destroy@1.2.0: {}

  detect-indent@6.1.0: {}

  detect-newline@3.1.0: {}

  dezalgo@1.0.4:
    dependencies:
      asap: 2.0.6
      wrappy: 1.0.2

  didyoumean@1.2.2: {}

  diff-sequences@29.6.3: {}

  diff@4.0.2: {}

  dir-glob@3.0.1:
    dependencies:
      path-type: 4.0.0

  dlv@1.1.3: {}

  doctrine@2.1.0:
    dependencies:
      esutils: 2.0.3

  doctrine@3.0.0:
    dependencies:
      esutils: 2.0.3

  dotenv-expand@10.0.0: {}

  dotenv@16.4.5: {}

  dotenv@8.6.0: {}

  drbg.js@1.0.1:
    dependencies:
      browserify-aes: 1.2.0
      create-hash: 1.2.0
      create-hmac: 1.1.7

  eastasianwidth@0.2.0: {}

  ee-first@1.1.1: {}

  electron-to-chromium@1.4.798: {}

  elliptic@6.5.4:
    dependencies:
      bn.js: 4.12.0
      brorand: 1.1.0
      hash.js: 1.1.7
      hmac-drbg: 1.0.1
      inherits: 2.0.4
      minimalistic-assert: 1.0.1
      minimalistic-crypto-utils: 1.0.1

  emittery@0.13.1: {}

  emoji-regex@8.0.0: {}

  emoji-regex@9.2.2: {}

  encodeurl@1.0.2: {}

  encoding@0.1.13:
    dependencies:
      iconv-lite: 0.6.3
    optional: true

  enhanced-resolve@5.16.0:
    dependencies:
      graceful-fs: 4.2.11
      tapable: 2.2.1

  enhanced-resolve@5.17.1:
    dependencies:
      graceful-fs: 4.2.11
      tapable: 2.2.1

  enquirer@2.3.6:
    dependencies:
      ansi-colors: 4.1.3

  entities@4.5.0: {}

  error-ex@1.3.2:
    dependencies:
      is-arrayish: 0.2.1

  es-abstract@1.23.3:
    dependencies:
      array-buffer-byte-length: 1.0.1
      arraybuffer.prototype.slice: 1.0.3
      available-typed-arrays: 1.0.7
      call-bind: 1.0.7
      data-view-buffer: 1.0.1
      data-view-byte-length: 1.0.1
      data-view-byte-offset: 1.0.0
      es-define-property: 1.0.0
      es-errors: 1.3.0
      es-object-atoms: 1.0.0
      es-set-tostringtag: 2.0.3
      es-to-primitive: 1.2.1
      function.prototype.name: 1.1.6
      get-intrinsic: 1.2.4
      get-symbol-description: 1.0.2
      globalthis: 1.0.3
      gopd: 1.0.1
      has-property-descriptors: 1.0.2
      has-proto: 1.0.3
      has-symbols: 1.0.3
      hasown: 2.0.2
      internal-slot: 1.0.7
      is-array-buffer: 3.0.4
      is-callable: 1.2.7
      is-data-view: 1.0.1
      is-negative-zero: 2.0.3
      is-regex: 1.1.4
      is-shared-array-buffer: 1.0.3
      is-string: 1.0.7
      is-typed-array: 1.1.13
      is-weakref: 1.0.2
      object-inspect: 1.13.1
      object-keys: 1.1.1
      object.assign: 4.1.5
      regexp.prototype.flags: 1.5.2
      safe-array-concat: 1.1.2
      safe-regex-test: 1.0.3
      string.prototype.trim: 1.2.9
      string.prototype.trimend: 1.0.8
      string.prototype.trimstart: 1.0.8
      typed-array-buffer: 1.0.2
      typed-array-byte-length: 1.0.1
      typed-array-byte-offset: 1.0.2
      typed-array-length: 1.0.6
      unbox-primitive: 1.0.2
      which-typed-array: 1.1.15

  es-define-property@1.0.0:
    dependencies:
      get-intrinsic: 1.2.4

  es-errors@1.3.0: {}

  es-iterator-helpers@1.0.18:
    dependencies:
      call-bind: 1.0.7
      define-properties: 1.2.1
      es-abstract: 1.23.3
      es-errors: 1.3.0
      es-set-tostringtag: 2.0.3
      function-bind: 1.1.2
      get-intrinsic: 1.2.4
      globalthis: 1.0.3
      has-property-descriptors: 1.0.2
      has-proto: 1.0.3
      has-symbols: 1.0.3
      internal-slot: 1.0.7
      iterator.prototype: 1.1.2
      safe-array-concat: 1.1.2

  es-module-lexer@1.5.4: {}

  es-object-atoms@1.0.0:
    dependencies:
      es-errors: 1.3.0

  es-set-tostringtag@2.0.3:
    dependencies:
      get-intrinsic: 1.2.4
      has-tostringtag: 1.0.2
      hasown: 2.0.2

  es-shim-unscopables@1.0.2:
    dependencies:
      hasown: 2.0.2

  es-to-primitive@1.2.1:
    dependencies:
      is-callable: 1.2.7
      is-date-object: 1.0.5
      is-symbol: 1.0.4

  escalade@3.1.2: {}

  escape-html@1.0.3: {}

  escape-string-regexp@1.0.5: {}

  escape-string-regexp@2.0.0: {}

  escape-string-regexp@4.0.0: {}

  eslint-config-next@14.2.2(eslint@8.57.0)(typescript@5.4.5):
    dependencies:
      '@next/eslint-plugin-next': 14.2.2
      '@rushstack/eslint-patch': 1.10.2
      '@typescript-eslint/parser': 7.2.0(eslint@8.57.0)(typescript@5.4.5)
      eslint: 8.57.0
      eslint-import-resolver-node: 0.3.9
      eslint-import-resolver-typescript: 3.6.1(@typescript-eslint/parser@7.2.0(eslint@8.57.0)(typescript@5.4.5))(eslint-import-resolver-node@0.3.9)(eslint-plugin-import@2.29.1(eslint@8.57.0))(eslint@8.57.0)
      eslint-plugin-import: 2.29.1(@typescript-eslint/parser@7.2.0(eslint@8.57.0)(typescript@5.4.5))(eslint-import-resolver-typescript@3.6.1(@typescript-eslint/parser@7.2.0(eslint@8.57.0)(typescript@5.4.5))(eslint-import-resolver-node@0.3.9)(eslint-plugin-import@2.29.1(eslint@8.57.0))(eslint@8.57.0))(eslint@8.57.0)
      eslint-plugin-jsx-a11y: 6.8.0(eslint@8.57.0)
      eslint-plugin-react: 7.34.1(eslint@8.57.0)
      eslint-plugin-react-hooks: 4.6.0(eslint@8.57.0)
    optionalDependencies:
      typescript: 5.4.5
    transitivePeerDependencies:
      - eslint-import-resolver-webpack
      - supports-color

  eslint-config-prettier@9.1.0(eslint@8.57.0):
    dependencies:
      eslint: 8.57.0

  eslint-config-prettier@9.1.0(eslint@9.1.0):
    dependencies:
      eslint: 9.1.0

  eslint-import-resolver-node@0.3.9:
    dependencies:
      debug: 3.2.7
      is-core-module: 2.13.1
      resolve: 1.22.8
    transitivePeerDependencies:
      - supports-color

  eslint-import-resolver-typescript@3.6.1(@typescript-eslint/parser@7.2.0(eslint@8.57.0)(typescript@5.4.5))(eslint-import-resolver-node@0.3.9)(eslint-plugin-import@2.29.1(eslint@8.57.0))(eslint@8.57.0):
    dependencies:
      debug: 4.3.4
      enhanced-resolve: 5.16.0
      eslint: 8.57.0
      eslint-module-utils: 2.8.1(@typescript-eslint/parser@7.2.0(eslint@8.57.0)(typescript@5.4.5))(eslint-import-resolver-node@0.3.9)(eslint-import-resolver-typescript@3.6.1(@typescript-eslint/parser@7.2.0(eslint@8.57.0)(typescript@5.4.5))(eslint-import-resolver-node@0.3.9)(eslint-plugin-import@2.29.1(eslint@8.57.0))(eslint@8.57.0))(eslint@8.57.0)
      eslint-plugin-import: 2.29.1(@typescript-eslint/parser@7.2.0(eslint@8.57.0)(typescript@5.4.5))(eslint-import-resolver-typescript@3.6.1(@typescript-eslint/parser@7.2.0(eslint@8.57.0)(typescript@5.4.5))(eslint-import-resolver-node@0.3.9)(eslint-plugin-import@2.29.1(eslint@8.57.0))(eslint@8.57.0))(eslint@8.57.0)
      fast-glob: 3.3.2
      get-tsconfig: 4.7.3
      is-core-module: 2.13.1
      is-glob: 4.0.3
    transitivePeerDependencies:
      - '@typescript-eslint/parser'
      - eslint-import-resolver-node
      - eslint-import-resolver-webpack
      - supports-color

  eslint-module-utils@2.8.1(@typescript-eslint/parser@7.2.0(eslint@8.57.0)(typescript@5.4.5))(eslint-import-resolver-node@0.3.9)(eslint-import-resolver-typescript@3.6.1(@typescript-eslint/parser@7.2.0(eslint@8.57.0)(typescript@5.4.5))(eslint-import-resolver-node@0.3.9)(eslint-plugin-import@2.29.1(eslint@8.57.0))(eslint@8.57.0))(eslint@8.57.0):
    dependencies:
      debug: 3.2.7
    optionalDependencies:
      '@typescript-eslint/parser': 7.2.0(eslint@8.57.0)(typescript@5.4.5)
      eslint: 8.57.0
      eslint-import-resolver-node: 0.3.9
      eslint-import-resolver-typescript: 3.6.1(@typescript-eslint/parser@7.2.0(eslint@8.57.0)(typescript@5.4.5))(eslint-import-resolver-node@0.3.9)(eslint-plugin-import@2.29.1(eslint@8.57.0))(eslint@8.57.0)
    transitivePeerDependencies:
      - supports-color

  eslint-plugin-import@2.29.1(@typescript-eslint/parser@7.2.0(eslint@8.57.0)(typescript@5.4.5))(eslint-import-resolver-typescript@3.6.1(@typescript-eslint/parser@7.2.0(eslint@8.57.0)(typescript@5.4.5))(eslint-import-resolver-node@0.3.9)(eslint-plugin-import@2.29.1(eslint@8.57.0))(eslint@8.57.0))(eslint@8.57.0):
    dependencies:
      array-includes: 3.1.8
      array.prototype.findlastindex: 1.2.5
      array.prototype.flat: 1.3.2
      array.prototype.flatmap: 1.3.2
      debug: 3.2.7
      doctrine: 2.1.0
      eslint: 8.57.0
      eslint-import-resolver-node: 0.3.9
      eslint-module-utils: 2.8.1(@typescript-eslint/parser@7.2.0(eslint@8.57.0)(typescript@5.4.5))(eslint-import-resolver-node@0.3.9)(eslint-import-resolver-typescript@3.6.1(@typescript-eslint/parser@7.2.0(eslint@8.57.0)(typescript@5.4.5))(eslint-import-resolver-node@0.3.9)(eslint-plugin-import@2.29.1(eslint@8.57.0))(eslint@8.57.0))(eslint@8.57.0)
      hasown: 2.0.2
      is-core-module: 2.13.1
      is-glob: 4.0.3
      minimatch: 3.1.2
      object.fromentries: 2.0.8
      object.groupby: 1.0.3
      object.values: 1.2.0
      semver: 6.3.1
      tsconfig-paths: 3.15.0
    optionalDependencies:
      '@typescript-eslint/parser': 7.2.0(eslint@8.57.0)(typescript@5.4.5)
    transitivePeerDependencies:
      - eslint-import-resolver-typescript
      - eslint-import-resolver-webpack
      - supports-color

  eslint-plugin-jsx-a11y@6.8.0(eslint@8.57.0):
    dependencies:
      '@babel/runtime': 7.24.4
      aria-query: 5.3.0
      array-includes: 3.1.8
      array.prototype.flatmap: 1.3.2
      ast-types-flow: 0.0.8
      axe-core: 4.7.0
      axobject-query: 3.2.1
      damerau-levenshtein: 1.0.8
      emoji-regex: 9.2.2
      es-iterator-helpers: 1.0.18
      eslint: 8.57.0
      hasown: 2.0.2
      jsx-ast-utils: 3.3.5
      language-tags: 1.0.9
      minimatch: 3.1.2
      object.entries: 1.1.8
      object.fromentries: 2.0.8

  eslint-plugin-prettier@5.1.3(@types/eslint@9.6.0)(eslint-config-prettier@9.1.0(eslint@8.57.0))(eslint@8.57.0)(prettier@3.2.5):
    dependencies:
      eslint: 8.57.0
      prettier: 3.2.5
      prettier-linter-helpers: 1.0.0
      synckit: 0.8.8
    optionalDependencies:
      '@types/eslint': 9.6.0
      eslint-config-prettier: 9.1.0(eslint@8.57.0)

  eslint-plugin-prettier@5.1.3(@types/eslint@9.6.0)(eslint-config-prettier@9.1.0(eslint@9.1.0))(eslint@9.1.0)(prettier@3.2.5):
    dependencies:
      eslint: 9.1.0
      prettier: 3.2.5
      prettier-linter-helpers: 1.0.0
      synckit: 0.8.8
    optionalDependencies:
      '@types/eslint': 9.6.0
      eslint-config-prettier: 9.1.0(eslint@9.1.0)

  eslint-plugin-react-hooks@4.6.0(eslint@8.57.0):
    dependencies:
      eslint: 8.57.0

  eslint-plugin-react@7.34.1(eslint@8.57.0):
    dependencies:
      array-includes: 3.1.8
      array.prototype.findlast: 1.2.5
      array.prototype.flatmap: 1.3.2
      array.prototype.toreversed: 1.1.2
      array.prototype.tosorted: 1.1.3
      doctrine: 2.1.0
      es-iterator-helpers: 1.0.18
      eslint: 8.57.0
      estraverse: 5.3.0
      jsx-ast-utils: 3.3.5
      minimatch: 3.1.2
      object.entries: 1.1.8
      object.fromentries: 2.0.8
      object.hasown: 1.1.4
      object.values: 1.2.0
      prop-types: 15.8.1
      resolve: 2.0.0-next.5
      semver: 6.3.1
      string.prototype.matchall: 4.0.11

  eslint-scope@5.1.1:
    dependencies:
      esrecurse: 4.3.0
      estraverse: 4.3.0

  eslint-scope@7.2.2:
    dependencies:
      esrecurse: 4.3.0
      estraverse: 5.3.0

  eslint-scope@8.0.1:
    dependencies:
      esrecurse: 4.3.0
      estraverse: 5.3.0

  eslint-visitor-keys@3.4.3: {}

  eslint-visitor-keys@4.0.0: {}

  eslint@8.57.0:
    dependencies:
      '@eslint-community/eslint-utils': 4.4.0(eslint@8.57.0)
      '@eslint-community/regexpp': 4.10.0
      '@eslint/eslintrc': 2.1.4
      '@eslint/js': 8.57.0
      '@humanwhocodes/config-array': 0.11.14
      '@humanwhocodes/module-importer': 1.0.1
      '@nodelib/fs.walk': 1.2.8
      '@ungap/structured-clone': 1.2.0
      ajv: 6.12.6
      chalk: 4.1.2
      cross-spawn: 7.0.3
      debug: 4.3.4
      doctrine: 3.0.0
      escape-string-regexp: 4.0.0
      eslint-scope: 7.2.2
      eslint-visitor-keys: 3.4.3
      espree: 9.6.1
      esquery: 1.5.0
      esutils: 2.0.3
      fast-deep-equal: 3.1.3
      file-entry-cache: 6.0.1
      find-up: 5.0.0
      glob-parent: 6.0.2
      globals: 13.24.0
      graphemer: 1.4.0
      ignore: 5.3.1
      imurmurhash: 0.1.4
      is-glob: 4.0.3
      is-path-inside: 3.0.3
      js-yaml: 4.1.0
      json-stable-stringify-without-jsonify: 1.0.1
      levn: 0.4.1
      lodash.merge: 4.6.2
      minimatch: 3.1.2
      natural-compare: 1.4.0
      optionator: 0.9.3
      strip-ansi: 6.0.1
      text-table: 0.2.0
    transitivePeerDependencies:
      - supports-color

  eslint@9.1.0:
    dependencies:
      '@eslint-community/eslint-utils': 4.4.0(eslint@9.1.0)
      '@eslint-community/regexpp': 4.10.0
      '@eslint/eslintrc': 3.0.2
      '@eslint/js': 9.1.1
      '@humanwhocodes/config-array': 0.13.0
      '@humanwhocodes/module-importer': 1.0.1
      '@humanwhocodes/retry': 0.2.3
      '@nodelib/fs.walk': 1.2.8
      ajv: 6.12.6
      chalk: 4.1.2
      cross-spawn: 7.0.3
      debug: 4.3.4
      escape-string-regexp: 4.0.0
      eslint-scope: 8.0.1
      eslint-visitor-keys: 4.0.0
      espree: 10.0.1
      esquery: 1.5.0
      esutils: 2.0.3
      fast-deep-equal: 3.1.3
      file-entry-cache: 8.0.0
      find-up: 5.0.0
      glob-parent: 6.0.2
      ignore: 5.3.1
      imurmurhash: 0.1.4
      is-glob: 4.0.3
      is-path-inside: 3.0.3
      json-stable-stringify-without-jsonify: 1.0.1
      levn: 0.4.1
      lodash.merge: 4.6.2
      minimatch: 3.1.2
      natural-compare: 1.4.0
      optionator: 0.9.3
      strip-ansi: 6.0.1
      text-table: 0.2.0
    transitivePeerDependencies:
      - supports-color

  espree@10.0.1:
    dependencies:
      acorn: 8.11.3
      acorn-jsx: 5.3.2(acorn@8.11.3)
      eslint-visitor-keys: 4.0.0

  espree@9.6.1:
    dependencies:
      acorn: 8.11.3
      acorn-jsx: 5.3.2(acorn@8.11.3)
      eslint-visitor-keys: 3.4.3

  esprima@4.0.1: {}

  esquery@1.5.0:
    dependencies:
      estraverse: 5.3.0

  esrecurse@4.3.0:
    dependencies:
      estraverse: 5.3.0

  estraverse@4.3.0: {}

  estraverse@5.3.0: {}

  esutils@2.0.3: {}

  etag@1.8.1: {}

  ethers@6.13.1:
    dependencies:
      '@adraffy/ens-normalize': 1.10.1
      '@noble/curves': 1.2.0
      '@noble/hashes': 1.3.2
      '@types/node': 18.15.13
      aes-js: 4.0.0-beta.5
      tslib: 2.4.0
      ws: 8.17.1
    transitivePeerDependencies:
      - bufferutil
      - utf-8-validate

  event-target-shim@5.0.1: {}

  events@3.3.0: {}

  evp_bytestokey@1.0.3:
    dependencies:
      md5.js: 1.3.5
      safe-buffer: 5.2.1

  execa@5.0.0:
    dependencies:
      cross-spawn: 7.0.3
      get-stream: 6.0.0
      human-signals: 2.1.0
      is-stream: 2.0.0
      merge-stream: 2.0.0
      npm-run-path: 4.0.1
      onetime: 5.1.2
      signal-exit: 3.0.7
      strip-final-newline: 2.0.0

  exit@0.1.2: {}

  expect@29.7.0:
    dependencies:
      '@jest/expect-utils': 29.7.0
      jest-get-type: 29.6.3
      jest-matcher-utils: 29.7.0
      jest-message-util: 29.7.0
      jest-util: 29.7.0

  express@4.19.2:
    dependencies:
      accepts: 1.3.8
      array-flatten: 1.1.1
      body-parser: 1.20.2
      content-disposition: 0.5.4
      content-type: 1.0.5
      cookie: 0.6.0
      cookie-signature: 1.0.6
      debug: 2.6.9
      depd: 2.0.0
      encodeurl: 1.0.2
      escape-html: 1.0.3
      etag: 1.8.1
      finalhandler: 1.2.0
      fresh: 0.5.2
      http-errors: 2.0.0
      merge-descriptors: 1.0.1
      methods: 1.1.2
      on-finished: 2.4.1
      parseurl: 1.3.3
      path-to-regexp: 0.1.7
      proxy-addr: 2.0.7
      qs: 6.11.0
      range-parser: 1.2.1
      safe-buffer: 5.2.1
      send: 0.18.0
      serve-static: 1.15.0
      setprototypeof: 1.2.0
      statuses: 2.0.1
      type-is: 1.6.18
      utils-merge: 1.0.1
      vary: 1.1.2
    transitivePeerDependencies:
      - supports-color

  extendable-error@0.1.7: {}

  external-editor@3.1.0:
    dependencies:
      chardet: 0.7.0
      iconv-lite: 0.4.24
      tmp: 0.0.33

  fast-deep-equal@3.1.3: {}

  fast-diff@1.3.0: {}

  fast-glob@3.3.2:
    dependencies:
      '@nodelib/fs.stat': 2.0.5
      '@nodelib/fs.walk': 1.2.8
      glob-parent: 5.1.2
      merge2: 1.4.1
      micromatch: 4.0.5

  fast-json-stable-stringify@2.1.0: {}

  fast-levenshtein@2.0.6: {}

  fast-safe-stringify@2.1.1: {}

  fastq@1.17.1:
    dependencies:
      reusify: 1.0.4

  fb-watchman@2.0.2:
    dependencies:
      bser: 2.1.1

  figures@3.2.0:
    dependencies:
      escape-string-regexp: 1.0.5

  file-entry-cache@6.0.1:
    dependencies:
      flat-cache: 3.2.0

  file-entry-cache@8.0.0:
    dependencies:
      flat-cache: 4.0.1

  file-uri-to-path@1.0.0: {}

  fill-range@7.0.1:
    dependencies:
      to-regex-range: 5.0.1

  finalhandler@1.2.0:
    dependencies:
      debug: 2.6.9
      encodeurl: 1.0.2
      escape-html: 1.0.3
      on-finished: 2.4.1
      parseurl: 1.3.3
      statuses: 2.0.1
      unpipe: 1.0.0
    transitivePeerDependencies:
      - supports-color

  find-up@4.1.0:
    dependencies:
      locate-path: 5.0.0
      path-exists: 4.0.0

  find-up@5.0.0:
    dependencies:
      locate-path: 6.0.0
      path-exists: 4.0.0

  find-yarn-workspace-root2@1.2.16:
    dependencies:
      micromatch: 4.0.5
      pkg-dir: 4.2.0

  flat-cache@3.2.0:
    dependencies:
      flatted: 3.3.1
      keyv: 4.5.4
      rimraf: 3.0.2

  flat-cache@4.0.1:
    dependencies:
      flatted: 3.3.1
      keyv: 4.5.4

  flatted@3.3.1: {}

  for-each@0.3.3:
    dependencies:
      is-callable: 1.2.7

  foreground-child@3.1.1:
    dependencies:
      cross-spawn: 7.0.3
      signal-exit: 4.1.0

  fork-ts-checker-webpack-plugin@9.0.2(typescript@5.3.3)(webpack@5.92.1):
    dependencies:
      '@babel/code-frame': 7.24.7
      chalk: 4.1.2
      chokidar: 3.6.0
      cosmiconfig: 8.3.6(typescript@5.3.3)
      deepmerge: 4.3.1
      fs-extra: 10.1.0
      memfs: 3.5.3
      minimatch: 3.1.2
      node-abort-controller: 3.1.1
      schema-utils: 3.3.0
      semver: 7.6.0
      tapable: 2.2.1
      typescript: 5.3.3
      webpack: 5.92.1

  form-data@4.0.0:
    dependencies:
      asynckit: 0.4.0
      combined-stream: 1.0.8
      mime-types: 2.1.35

  formidable@3.5.1:
    dependencies:
      dezalgo: 1.0.4
      hexoid: 1.0.0
      once: 1.4.0

  forwarded@0.2.0: {}

  fresh@0.5.2: {}

  fs-extra@10.1.0:
    dependencies:
      graceful-fs: 4.2.11
      jsonfile: 6.1.0
      universalify: 2.0.1

  fs-extra@7.0.1:
    dependencies:
      graceful-fs: 4.2.11
      jsonfile: 4.0.0
      universalify: 0.1.2

  fs-extra@8.1.0:
    dependencies:
      graceful-fs: 4.2.11
      jsonfile: 4.0.0
      universalify: 0.1.2

  fs-monkey@1.0.6: {}

  fs.realpath@1.0.0: {}

  fsevents@2.3.3:
    optional: true

  function-bind@1.1.2: {}

  function.prototype.name@1.1.6:
    dependencies:
      call-bind: 1.0.7
      define-properties: 1.2.1
      es-abstract: 1.23.3
      functions-have-names: 1.2.3

  functions-have-names@1.2.3: {}

  gensync@1.0.0-beta.2: {}

  get-caller-file@2.0.5: {}

  get-intrinsic@1.2.4:
    dependencies:
      es-errors: 1.3.0
      function-bind: 1.1.2
      has-proto: 1.0.3
      has-symbols: 1.0.3
      hasown: 2.0.2

  get-package-type@0.1.0: {}

  get-stream@6.0.0: {}

  get-symbol-description@1.0.2:
    dependencies:
      call-bind: 1.0.7
      es-errors: 1.3.0
      get-intrinsic: 1.2.4

  get-tsconfig@4.7.3:
    dependencies:
      resolve-pkg-maps: 1.0.0

  glob-parent@5.1.2:
    dependencies:
      is-glob: 4.0.3

  glob-parent@6.0.2:
    dependencies:
      is-glob: 4.0.3

  glob-to-regexp@0.4.1: {}

  glob@10.3.10:
    dependencies:
      foreground-child: 3.1.1
      jackspeak: 2.3.6
      minimatch: 9.0.4
      minipass: 7.0.4
      path-scurry: 1.10.2

  glob@10.3.12:
    dependencies:
      foreground-child: 3.1.1
      jackspeak: 2.3.6
      minimatch: 9.0.4
      minipass: 7.0.4
      path-scurry: 1.10.2

  glob@10.4.2:
    dependencies:
      foreground-child: 3.1.1
      jackspeak: 3.4.3
      minimatch: 9.0.4
      minipass: 7.1.2
      package-json-from-dist: 1.0.0
      path-scurry: 1.11.1

  glob@7.2.3:
    dependencies:
      fs.realpath: 1.0.0
      inflight: 1.0.6
      inherits: 2.0.4
      minimatch: 3.1.2
      once: 1.4.0
      path-is-absolute: 1.0.1

  globals@11.12.0: {}

  globals@13.24.0:
    dependencies:
      type-fest: 0.20.2

  globals@14.0.0: {}

  globalthis@1.0.3:
    dependencies:
      define-properties: 1.2.1

  globby@11.1.0:
    dependencies:
      array-union: 2.1.0
      dir-glob: 3.0.1
      fast-glob: 3.3.2
      ignore: 5.3.1
      merge2: 1.4.1
      slash: 3.0.0

  gopd@1.0.1:
    dependencies:
      get-intrinsic: 1.2.4

  graceful-fs@4.2.11: {}

  graphemer@1.4.0: {}

  has-bigints@1.0.2: {}

  has-flag@3.0.0: {}

  has-flag@4.0.0: {}

  has-own-prop@2.0.0: {}

  has-property-descriptors@1.0.2:
    dependencies:
      es-define-property: 1.0.0

  has-proto@1.0.3: {}

  has-symbols@1.0.3: {}

  has-tostringtag@1.0.2:
    dependencies:
      has-symbols: 1.0.3

  hash-base@3.1.0:
    dependencies:
      inherits: 2.0.4
      readable-stream: 3.6.2
      safe-buffer: 5.2.1

  hash.js@1.1.7:
    dependencies:
      inherits: 2.0.4
      minimalistic-assert: 1.0.1

  hasown@2.0.2:
    dependencies:
      function-bind: 1.1.2

  hexoid@1.0.0: {}

  hmac-drbg@1.0.1:
    dependencies:
      hash.js: 1.1.7
      minimalistic-assert: 1.0.1
      minimalistic-crypto-utils: 1.0.1

  html-escaper@2.0.2: {}

  http-errors@2.0.0:
    dependencies:
      depd: 2.0.0
      inherits: 2.0.4
      setprototypeof: 1.2.0
      statuses: 2.0.1
      toidentifier: 1.0.1

  human-id@1.0.2: {}

  human-signals@2.1.0: {}

  iconv-lite@0.4.24:
    dependencies:
      safer-buffer: 2.1.2

  iconv-lite@0.6.3:
    dependencies:
      safer-buffer: 2.1.2
    optional: true

  ieee754@1.2.1: {}

  ignore@5.3.1: {}

  immutable@4.3.5: {}

  import-fresh@3.3.0:
    dependencies:
      parent-module: 1.0.1
      resolve-from: 4.0.0

  import-local@3.1.0:
    dependencies:
      pkg-dir: 4.2.0
      resolve-cwd: 3.0.0

  imurmurhash@0.1.4: {}

  inflight@1.0.6:
    dependencies:
      once: 1.4.0
      wrappy: 1.0.2

  inherits@2.0.4: {}

  inquirer@8.2.6:
    dependencies:
      ansi-escapes: 4.3.2
      chalk: 4.1.2
      cli-cursor: 3.1.0
      cli-width: 3.0.0
      external-editor: 3.1.0
      figures: 3.2.0
      lodash: 4.17.21
      mute-stream: 0.0.8
      ora: 5.4.1
      run-async: 2.4.1
      rxjs: 7.8.1
      string-width: 4.2.3
      strip-ansi: 6.0.1
      through: 2.3.8
      wrap-ansi: 6.2.0

  inquirer@9.2.15:
    dependencies:
      '@ljharb/through': 2.3.13
      ansi-escapes: 4.3.2
      chalk: 5.3.0
      cli-cursor: 3.1.0
      cli-width: 4.1.0
      external-editor: 3.1.0
      figures: 3.2.0
      lodash: 4.17.21
      mute-stream: 1.0.0
      ora: 5.4.1
      run-async: 3.0.0
      rxjs: 7.8.1
      string-width: 4.2.3
      strip-ansi: 6.0.1
      wrap-ansi: 6.2.0

  internal-slot@1.0.7:
    dependencies:
      es-errors: 1.3.0
      hasown: 2.0.2
      side-channel: 1.0.6

  ipaddr.js@1.9.1: {}

  is-array-buffer@3.0.4:
    dependencies:
      call-bind: 1.0.7
      get-intrinsic: 1.2.4

  is-arrayish@0.2.1: {}

  is-async-function@2.0.0:
    dependencies:
      has-tostringtag: 1.0.2

  is-bigint@1.0.4:
    dependencies:
      has-bigints: 1.0.2

  is-binary-path@2.1.0:
    dependencies:
      binary-extensions: 2.3.0

  is-boolean-object@1.1.2:
    dependencies:
      call-bind: 1.0.7
      has-tostringtag: 1.0.2

  is-callable@1.2.7: {}

  is-core-module@2.13.1:
    dependencies:
      hasown: 2.0.2

  is-data-view@1.0.1:
    dependencies:
      is-typed-array: 1.1.13

  is-date-object@1.0.5:
    dependencies:
      has-tostringtag: 1.0.2

  is-extglob@2.1.1: {}

  is-finalizationregistry@1.0.2:
    dependencies:
      call-bind: 1.0.7

  is-fullwidth-code-point@3.0.0: {}

  is-generator-fn@2.1.0: {}

  is-generator-function@1.0.10:
    dependencies:
      has-tostringtag: 1.0.2

  is-glob@4.0.3:
    dependencies:
      is-extglob: 2.1.1

  is-interactive@1.0.0: {}

  is-map@2.0.3: {}

  is-negative-zero@2.0.3: {}

  is-number-object@1.0.7:
    dependencies:
      has-tostringtag: 1.0.2

  is-number@7.0.0: {}

  is-path-inside@3.0.3: {}

  is-regex@1.1.4:
    dependencies:
      call-bind: 1.0.7
      has-tostringtag: 1.0.2

  is-set@2.0.3: {}

  is-shared-array-buffer@1.0.3:
    dependencies:
      call-bind: 1.0.7

  is-stream@2.0.0: {}

  is-string@1.0.7:
    dependencies:
      has-tostringtag: 1.0.2

  is-subdir@1.2.0:
    dependencies:
      better-path-resolve: 1.0.0

  is-symbol@1.0.4:
    dependencies:
      has-symbols: 1.0.3

  is-typed-array@1.1.13:
    dependencies:
      which-typed-array: 1.1.15

  is-unicode-supported@0.1.0: {}

  is-weakmap@2.0.2: {}

  is-weakref@1.0.2:
    dependencies:
      call-bind: 1.0.7

  is-weakset@2.0.3:
    dependencies:
      call-bind: 1.0.7
      get-intrinsic: 1.2.4

  is-windows@1.0.2: {}

  isarray@0.0.1: {}

  isarray@1.0.0: {}

  isarray@2.0.5: {}

  isexe@2.0.0: {}

  istanbul-lib-coverage@3.2.2: {}

  istanbul-lib-instrument@5.2.1:
    dependencies:
      '@babel/core': 7.24.7
      '@babel/parser': 7.24.7
      '@istanbuljs/schema': 0.1.3
      istanbul-lib-coverage: 3.2.2
      semver: 6.3.1
    transitivePeerDependencies:
      - supports-color

  istanbul-lib-instrument@6.0.2:
    dependencies:
      '@babel/core': 7.24.7
      '@babel/parser': 7.24.7
      '@istanbuljs/schema': 0.1.3
      istanbul-lib-coverage: 3.2.2
      semver: 7.6.0
    transitivePeerDependencies:
      - supports-color

  istanbul-lib-report@3.0.1:
    dependencies:
      istanbul-lib-coverage: 3.2.2
      make-dir: 4.0.0
      supports-color: 7.2.0

  istanbul-lib-source-maps@4.0.1:
    dependencies:
      debug: 4.3.4
      istanbul-lib-coverage: 3.2.2
      source-map: 0.6.1
    transitivePeerDependencies:
      - supports-color

  istanbul-reports@3.1.7:
    dependencies:
      html-escaper: 2.0.2
      istanbul-lib-report: 3.0.1

  iterare@1.2.1: {}

  iterator.prototype@1.1.2:
    dependencies:
      define-properties: 1.2.1
      get-intrinsic: 1.2.4
      has-symbols: 1.0.3
      reflect.getprototypeof: 1.0.6
      set-function-name: 2.0.2

  jackspeak@2.3.6:
    dependencies:
      '@isaacs/cliui': 8.0.2
    optionalDependencies:
      '@pkgjs/parseargs': 0.11.0

  jackspeak@3.4.3:
    dependencies:
      '@isaacs/cliui': 8.0.2
    optionalDependencies:
      '@pkgjs/parseargs': 0.11.0

  jest-changed-files@29.7.0:
    dependencies:
      execa: 5.0.0
      jest-util: 29.7.0
      p-limit: 3.1.0

  jest-circus@29.7.0:
    dependencies:
      '@jest/environment': 29.7.0
      '@jest/expect': 29.7.0
      '@jest/test-result': 29.7.0
      '@jest/types': 29.6.3
      '@types/node': 20.12.7
      chalk: 4.1.2
      co: 4.6.0
      dedent: 1.5.3
      is-generator-fn: 2.1.0
      jest-each: 29.7.0
      jest-matcher-utils: 29.7.0
      jest-message-util: 29.7.0
      jest-runtime: 29.7.0
      jest-snapshot: 29.7.0
      jest-util: 29.7.0
      p-limit: 3.1.0
      pretty-format: 29.7.0
      pure-rand: 6.1.0
      slash: 3.0.0
      stack-utils: 2.0.6
    transitivePeerDependencies:
      - babel-plugin-macros
      - supports-color

  jest-cli@29.7.0(@types/node@20.12.7)(ts-node@10.9.2(@types/node@20.12.7)(typescript@5.4.5)):
    dependencies:
      '@jest/core': 29.7.0(ts-node@10.9.2(@types/node@20.12.7)(typescript@5.4.5))
      '@jest/test-result': 29.7.0
      '@jest/types': 29.6.3
      chalk: 4.1.2
      create-jest: 29.7.0(@types/node@20.12.7)(ts-node@10.9.2(@types/node@20.12.7)(typescript@5.4.5))
      exit: 0.1.2
      import-local: 3.1.0
      jest-config: 29.7.0(@types/node@20.12.7)(ts-node@10.9.2(@types/node@20.12.7)(typescript@5.4.5))
      jest-util: 29.7.0
      jest-validate: 29.7.0
      yargs: 17.7.2
    transitivePeerDependencies:
      - '@types/node'
      - babel-plugin-macros
      - supports-color
      - ts-node

  jest-config@29.7.0(@types/node@20.12.7)(ts-node@10.9.2(@types/node@20.12.7)(typescript@5.4.5)):
    dependencies:
      '@babel/core': 7.24.7
      '@jest/test-sequencer': 29.7.0
      '@jest/types': 29.6.3
      babel-jest: 29.7.0(@babel/core@7.24.7)
      chalk: 4.1.2
      ci-info: 3.9.0
      deepmerge: 4.3.1
      glob: 7.2.3
      graceful-fs: 4.2.11
      jest-circus: 29.7.0
      jest-environment-node: 29.7.0
      jest-get-type: 29.6.3
      jest-regex-util: 29.6.3
      jest-resolve: 29.7.0
      jest-runner: 29.7.0
      jest-util: 29.7.0
      jest-validate: 29.7.0
      micromatch: 4.0.5
      parse-json: 5.2.0
      pretty-format: 29.7.0
      slash: 3.0.0
      strip-json-comments: 3.1.1
    optionalDependencies:
      '@types/node': 20.12.7
      ts-node: 10.9.2(@types/node@20.12.7)(typescript@5.4.5)
    transitivePeerDependencies:
      - babel-plugin-macros
      - supports-color

  jest-diff@29.7.0:
    dependencies:
      chalk: 4.1.2
      diff-sequences: 29.6.3
      jest-get-type: 29.6.3
      pretty-format: 29.7.0

  jest-docblock@29.7.0:
    dependencies:
      detect-newline: 3.1.0

  jest-each@29.7.0:
    dependencies:
      '@jest/types': 29.6.3
      chalk: 4.1.2
      jest-get-type: 29.6.3
      jest-util: 29.7.0
      pretty-format: 29.7.0

  jest-environment-node@29.7.0:
    dependencies:
      '@jest/environment': 29.7.0
      '@jest/fake-timers': 29.7.0
      '@jest/types': 29.6.3
      '@types/node': 20.12.7
      jest-mock: 29.7.0
      jest-util: 29.7.0

  jest-get-type@29.6.3: {}

  jest-haste-map@29.7.0:
    dependencies:
      '@jest/types': 29.6.3
      '@types/graceful-fs': 4.1.9
      '@types/node': 20.12.7
      anymatch: 3.1.3
      fb-watchman: 2.0.2
      graceful-fs: 4.2.11
      jest-regex-util: 29.6.3
      jest-util: 29.7.0
      jest-worker: 29.7.0
      micromatch: 4.0.5
      walker: 1.0.8
    optionalDependencies:
      fsevents: 2.3.3

  jest-leak-detector@29.7.0:
    dependencies:
      jest-get-type: 29.6.3
      pretty-format: 29.7.0

  jest-matcher-utils@29.7.0:
    dependencies:
      chalk: 4.1.2
      jest-diff: 29.7.0
      jest-get-type: 29.6.3
      pretty-format: 29.7.0

  jest-message-util@29.7.0:
    dependencies:
      '@babel/code-frame': 7.24.2
      '@jest/types': 29.6.3
      '@types/stack-utils': 2.0.3
      chalk: 4.1.2
      graceful-fs: 4.2.11
      micromatch: 4.0.5
      pretty-format: 29.7.0
      slash: 3.0.0
      stack-utils: 2.0.6

  jest-mock@29.7.0:
    dependencies:
      '@jest/types': 29.6.3
      '@types/node': 20.12.7
      jest-util: 29.7.0

  jest-pnp-resolver@1.2.3(jest-resolve@29.7.0):
    optionalDependencies:
      jest-resolve: 29.7.0

  jest-regex-util@29.6.3: {}

  jest-resolve-dependencies@29.7.0:
    dependencies:
      jest-regex-util: 29.6.3
      jest-snapshot: 29.7.0
    transitivePeerDependencies:
      - supports-color

  jest-resolve@29.7.0:
    dependencies:
      chalk: 4.1.2
      graceful-fs: 4.2.11
      jest-haste-map: 29.7.0
      jest-pnp-resolver: 1.2.3(jest-resolve@29.7.0)
      jest-util: 29.7.0
      jest-validate: 29.7.0
      resolve: 1.22.8
      resolve.exports: 2.0.2
      slash: 3.0.0

  jest-runner@29.7.0:
    dependencies:
      '@jest/console': 29.7.0
      '@jest/environment': 29.7.0
      '@jest/test-result': 29.7.0
      '@jest/transform': 29.7.0
      '@jest/types': 29.6.3
      '@types/node': 20.12.7
      chalk: 4.1.2
      emittery: 0.13.1
      graceful-fs: 4.2.11
      jest-docblock: 29.7.0
      jest-environment-node: 29.7.0
      jest-haste-map: 29.7.0
      jest-leak-detector: 29.7.0
      jest-message-util: 29.7.0
      jest-resolve: 29.7.0
      jest-runtime: 29.7.0
      jest-util: 29.7.0
      jest-watcher: 29.7.0
      jest-worker: 29.7.0
      p-limit: 3.1.0
      source-map-support: 0.5.13
    transitivePeerDependencies:
      - supports-color

  jest-runtime@29.7.0:
    dependencies:
      '@jest/environment': 29.7.0
      '@jest/fake-timers': 29.7.0
      '@jest/globals': 29.7.0
      '@jest/source-map': 29.6.3
      '@jest/test-result': 29.7.0
      '@jest/transform': 29.7.0
      '@jest/types': 29.6.3
      '@types/node': 20.12.7
      chalk: 4.1.2
      cjs-module-lexer: 1.3.1
      collect-v8-coverage: 1.0.2
      glob: 7.2.3
      graceful-fs: 4.2.11
      jest-haste-map: 29.7.0
      jest-message-util: 29.7.0
      jest-mock: 29.7.0
      jest-regex-util: 29.6.3
      jest-resolve: 29.7.0
      jest-snapshot: 29.7.0
      jest-util: 29.7.0
      slash: 3.0.0
      strip-bom: 4.0.0
    transitivePeerDependencies:
      - supports-color

  jest-snapshot@29.7.0:
    dependencies:
      '@babel/core': 7.24.7
      '@babel/generator': 7.24.7
      '@babel/plugin-syntax-jsx': 7.24.7(@babel/core@7.24.7)
      '@babel/plugin-syntax-typescript': 7.24.7(@babel/core@7.24.7)
      '@babel/types': 7.24.7
      '@jest/expect-utils': 29.7.0
      '@jest/transform': 29.7.0
      '@jest/types': 29.6.3
      babel-preset-current-node-syntax: 1.0.1(@babel/core@7.24.7)
      chalk: 4.1.2
      expect: 29.7.0
      graceful-fs: 4.2.11
      jest-diff: 29.7.0
      jest-get-type: 29.6.3
      jest-matcher-utils: 29.7.0
      jest-message-util: 29.7.0
      jest-util: 29.7.0
      natural-compare: 1.4.0
      pretty-format: 29.7.0
      semver: 7.6.0
    transitivePeerDependencies:
      - supports-color

  jest-util@29.7.0:
    dependencies:
      '@jest/types': 29.6.3
      '@types/node': 20.12.7
      chalk: 4.1.2
      ci-info: 3.9.0
      graceful-fs: 4.2.11
      picomatch: 2.3.1

  jest-validate@29.7.0:
    dependencies:
      '@jest/types': 29.6.3
      camelcase: 6.3.0
      chalk: 4.1.2
      jest-get-type: 29.6.3
      leven: 3.1.0
      pretty-format: 29.7.0

  jest-watcher@29.7.0:
    dependencies:
      '@jest/test-result': 29.7.0
      '@jest/types': 29.6.3
      '@types/node': 20.12.7
      ansi-escapes: 4.3.2
      chalk: 4.1.2
      emittery: 0.13.1
      jest-util: 29.7.0
      string-length: 4.0.2

  jest-worker@27.5.1:
    dependencies:
      '@types/node': 20.12.7
      merge-stream: 2.0.0
      supports-color: 8.1.1

  jest-worker@29.7.0:
    dependencies:
      '@types/node': 20.12.7
      jest-util: 29.7.0
      merge-stream: 2.0.0
      supports-color: 8.1.1

  jest@29.7.0(@types/node@20.12.7)(ts-node@10.9.2(@types/node@20.12.7)(typescript@5.4.5)):
    dependencies:
      '@jest/core': 29.7.0(ts-node@10.9.2(@types/node@20.12.7)(typescript@5.4.5))
      '@jest/types': 29.6.3
      import-local: 3.1.0
      jest-cli: 29.7.0(@types/node@20.12.7)(ts-node@10.9.2(@types/node@20.12.7)(typescript@5.4.5))
    transitivePeerDependencies:
      - '@types/node'
      - babel-plugin-macros
      - supports-color
      - ts-node

  jiti@1.21.0: {}

  js-tokens@4.0.0: {}

  js-xxhash@1.0.4: {}

  js-yaml@3.14.1:
    dependencies:
      argparse: 1.0.10
      esprima: 4.0.1

  js-yaml@4.1.0:
    dependencies:
      argparse: 2.0.1

  jsbi@3.1.3: {}

  jsbi@4.3.0: {}

  jsesc@2.5.2: {}

  json-buffer@3.0.1: {}

  json-parse-even-better-errors@2.3.1: {}

  json-schema-traverse@0.4.1: {}

  json-schema-traverse@1.0.0: {}

  json-stable-stringify-without-jsonify@1.0.1: {}

  json5@1.0.2:
    dependencies:
      minimist: 1.2.8

  json5@2.2.3: {}

  jsonc-parser@3.2.1: {}

  jsonc-parser@3.3.1: {}

  jsonfile@4.0.0:
    optionalDependencies:
      graceful-fs: 4.2.11

  jsonfile@6.1.0:
    dependencies:
      universalify: 2.0.1
    optionalDependencies:
      graceful-fs: 4.2.11

  jsx-ast-utils@3.3.5:
    dependencies:
      array-includes: 3.1.8
      array.prototype.flat: 1.3.2
      object.assign: 4.1.5
      object.values: 1.2.0

  keyv@4.5.4:
    dependencies:
      json-buffer: 3.0.1

  kleur@3.0.3: {}

  language-subtag-registry@0.3.22: {}

  language-tags@1.0.9:
    dependencies:
      language-subtag-registry: 0.3.22

  leven@3.1.0: {}

  levn@0.4.1:
    dependencies:
      prelude-ls: 1.2.1
      type-check: 0.4.0

  libphonenumber-js@1.11.5: {}

  lilconfig@2.1.0: {}

  lilconfig@3.1.1: {}

  lines-and-columns@1.2.4: {}

  linkify-it@5.0.0:
    dependencies:
      uc.micro: 2.1.0

  lit-element@4.0.5:
    dependencies:
      '@lit-labs/ssr-dom-shim': 1.2.0
      '@lit/reactive-element': 2.0.4
      lit-html: 3.1.3

  lit-html@3.1.3:
    dependencies:
      '@types/trusted-types': 2.0.7

  lit@3.1.3:
    dependencies:
      '@lit/reactive-element': 2.0.4
      lit-element: 4.0.5
      lit-html: 3.1.3

  load-yaml-file@0.2.0:
    dependencies:
      graceful-fs: 4.2.11
      js-yaml: 3.14.1
      pify: 4.0.1
      strip-bom: 3.0.0

  loader-runner@4.3.0: {}

  locate-path@5.0.0:
    dependencies:
      p-locate: 4.1.0

  locate-path@6.0.0:
    dependencies:
      p-locate: 5.0.0

  lodash.memoize@4.1.2: {}

  lodash.merge@4.6.2: {}

  lodash.startcase@4.4.0: {}

  lodash@4.17.21: {}

  log-symbols@4.1.0:
    dependencies:
      chalk: 4.1.2
      is-unicode-supported: 0.1.0

  loose-envify@1.4.0:
    dependencies:
      js-tokens: 4.0.0

  lru-cache@10.2.0: {}

  lru-cache@10.4.3: {}

  lru-cache@4.1.5:
    dependencies:
      pseudomap: 1.0.2
      yallist: 2.1.2

  lru-cache@5.1.1:
    dependencies:
      yallist: 3.1.1

  lru-cache@6.0.0:
    dependencies:
      yallist: 4.0.0

  lucide-react@0.427.0(react@18.2.0):
    dependencies:
      react: 18.2.0

  lunr@2.3.9: {}

  magic-string@0.30.8:
    dependencies:
      '@jridgewell/sourcemap-codec': 1.4.15

  make-dir@4.0.0:
    dependencies:
      semver: 7.6.0

  make-error@1.3.6: {}

  makeerror@1.0.12:
    dependencies:
      tmpl: 1.0.5

  markdown-it@14.1.0:
    dependencies:
      argparse: 2.0.1
      entities: 4.5.0
      linkify-it: 5.0.0
      mdurl: 2.0.0
      punycode.js: 2.3.1
      uc.micro: 2.1.0

  md5.js@1.3.5:
    dependencies:
      hash-base: 3.1.0
      inherits: 2.0.4
      safe-buffer: 5.2.1

  mdurl@2.0.0: {}

  media-typer@0.3.0: {}

  memfs@3.5.3:
    dependencies:
      fs-monkey: 1.0.6

  merge-descriptors@1.0.1: {}

  merge-stream@2.0.0: {}

  merge2@1.4.1: {}

  methods@1.1.2: {}

  micromatch@4.0.5:
    dependencies:
      braces: 3.0.2
      picomatch: 2.3.1

  mime-db@1.52.0: {}

  mime-types@2.1.35:
    dependencies:
      mime-db: 1.52.0

  mime@1.6.0: {}

  mime@2.6.0: {}

  mimic-fn@2.1.0: {}

  minimalistic-assert@1.0.1: {}

  minimalistic-crypto-utils@1.0.1: {}

  minimatch@3.1.2:
    dependencies:
      brace-expansion: 1.1.11

  minimatch@9.0.3:
    dependencies:
      brace-expansion: 2.0.1

  minimatch@9.0.4:
    dependencies:
      brace-expansion: 2.0.1

  minimatch@9.0.5:
    dependencies:
      brace-expansion: 2.0.1

  minimist@1.2.8: {}

  minipass@7.0.4: {}

  minipass@7.1.2: {}

  mkdirp@0.5.6:
    dependencies:
      minimist: 1.2.8

  mkdirp@1.0.4: {}

  mri@1.2.0: {}

  ms@2.0.0: {}

  ms@2.1.2: {}

  ms@2.1.3: {}

  multer@1.4.4-lts.1:
    dependencies:
      append-field: 1.0.0
      busboy: 1.6.0
      concat-stream: 1.6.2
      mkdirp: 0.5.6
      object-assign: 4.1.1
      type-is: 1.6.18
      xtend: 4.0.2

  mute-stream@0.0.8: {}

  mute-stream@1.0.0: {}

  mz@2.7.0:
    dependencies:
      any-promise: 1.3.0
      object-assign: 4.1.1
      thenify-all: 1.6.0

  nan@2.20.0: {}

  nanoassert@2.0.0: {}

  nanoid@3.3.7: {}

  natural-compare@1.4.0: {}

  negotiator@0.6.3: {}

  neo-async@2.6.2: {}

  next@14.2.2(@babel/core@7.24.7)(react-dom@18.2.0(react@18.2.0))(react@18.2.0):
    dependencies:
      '@next/env': 14.2.2
      '@swc/helpers': 0.5.5
      busboy: 1.6.0
      caniuse-lite: 1.0.30001611
      graceful-fs: 4.2.11
      postcss: 8.4.31
      react: 18.2.0
      react-dom: 18.2.0(react@18.2.0)
      styled-jsx: 5.1.1(@babel/core@7.24.7)(react@18.2.0)
    optionalDependencies:
      '@next/swc-darwin-arm64': 14.2.2
      '@next/swc-darwin-x64': 14.2.2
      '@next/swc-linux-arm64-gnu': 14.2.2
      '@next/swc-linux-arm64-musl': 14.2.2
      '@next/swc-linux-x64-gnu': 14.2.2
      '@next/swc-linux-x64-musl': 14.2.2
      '@next/swc-win32-arm64-msvc': 14.2.2
      '@next/swc-win32-ia32-msvc': 14.2.2
      '@next/swc-win32-x64-msvc': 14.2.2
    transitivePeerDependencies:
      - '@babel/core'
      - babel-plugin-macros

  node-abort-controller@3.1.1: {}

  node-emoji@1.11.0:
    dependencies:
      lodash: 4.17.21

  node-fetch@2.7.0(encoding@0.1.13):
    dependencies:
      whatwg-url: 5.0.0
    optionalDependencies:
      encoding: 0.1.13

  node-int64@0.4.0: {}

  node-releases@2.0.14: {}

  noms@0.0.0:
    dependencies:
      inherits: 2.0.4
      readable-stream: 1.0.34

  normalize-path@3.0.0: {}

  npm-run-path@4.0.1:
    dependencies:
      path-key: 3.1.1

  object-assign@4.1.1: {}

  object-hash@3.0.0: {}

  object-inspect@1.13.1: {}

  object-keys@1.1.1: {}

  object.assign@4.1.5:
    dependencies:
      call-bind: 1.0.7
      define-properties: 1.2.1
      has-symbols: 1.0.3
      object-keys: 1.1.1

  object.entries@1.1.8:
    dependencies:
      call-bind: 1.0.7
      define-properties: 1.2.1
      es-object-atoms: 1.0.0

  object.fromentries@2.0.8:
    dependencies:
      call-bind: 1.0.7
      define-properties: 1.2.1
      es-abstract: 1.23.3
      es-object-atoms: 1.0.0

  object.groupby@1.0.3:
    dependencies:
      call-bind: 1.0.7
      define-properties: 1.2.1
      es-abstract: 1.23.3

  object.hasown@1.1.4:
    dependencies:
      define-properties: 1.2.1
      es-abstract: 1.23.3
      es-object-atoms: 1.0.0

  object.values@1.2.0:
    dependencies:
      call-bind: 1.0.7
      define-properties: 1.2.1
      es-object-atoms: 1.0.0

  on-finished@2.4.1:
    dependencies:
      ee-first: 1.1.1

  once@1.4.0:
    dependencies:
      wrappy: 1.0.2

  onetime@5.1.2:
    dependencies:
      mimic-fn: 2.1.0

  optionator@0.9.3:
    dependencies:
      '@aashutoshrathi/word-wrap': 1.2.6
      deep-is: 0.1.4
      fast-levenshtein: 2.0.6
      levn: 0.4.1
      prelude-ls: 1.2.1
      type-check: 0.4.0

  ora@5.4.1:
    dependencies:
      bl: 4.1.0
      chalk: 4.1.2
      cli-cursor: 3.1.0
      cli-spinners: 2.9.2
      is-interactive: 1.0.0
      is-unicode-supported: 0.1.0
      log-symbols: 4.1.0
      strip-ansi: 6.0.1
      wcwidth: 1.0.1

  os-tmpdir@1.0.2: {}

  outdent@0.5.0: {}

  p-filter@2.1.0:
    dependencies:
      p-map: 2.1.0

  p-limit@2.3.0:
    dependencies:
      p-try: 2.2.0

  p-limit@3.1.0:
    dependencies:
      yocto-queue: 0.1.0

  p-locate@4.1.0:
    dependencies:
      p-limit: 2.3.0

  p-locate@5.0.0:
    dependencies:
      p-limit: 3.1.0

  p-map@2.1.0: {}

  p-try@2.2.0: {}

  package-json-from-dist@1.0.0: {}

  parent-module@1.0.1:
    dependencies:
      callsites: 3.1.0

  parse-json@5.2.0:
    dependencies:
      '@babel/code-frame': 7.24.7
      error-ex: 1.3.2
      json-parse-even-better-errors: 2.3.1
      lines-and-columns: 1.2.4

  parseurl@1.3.3: {}

  path-exists@4.0.0: {}

  path-is-absolute@1.0.1: {}

  path-key@3.1.1: {}

  path-parse@1.0.7: {}

  path-scurry@1.10.2:
    dependencies:
      lru-cache: 10.2.0
      minipass: 7.0.4

  path-scurry@1.11.1:
    dependencies:
      lru-cache: 10.4.3
      minipass: 7.1.2

  path-to-regexp@0.1.7: {}

  path-to-regexp@3.2.0: {}

  path-type@4.0.0: {}

  picocolors@1.0.0: {}

  picocolors@1.0.1: {}

  picomatch@2.3.1: {}

  picomatch@4.0.1: {}

  pify@2.3.0: {}

  pify@4.0.1: {}

  pirates@4.0.6: {}

  pkg-dir@4.2.0:
    dependencies:
      find-up: 4.1.0

  pluralize@8.0.0: {}

  possible-typed-array-names@1.0.0: {}

  postcss-import@15.1.0(postcss@8.4.31):
    dependencies:
      postcss: 8.4.31
      postcss-value-parser: 4.2.0
      read-cache: 1.0.0
      resolve: 1.22.8

  postcss-js@4.0.1(postcss@8.4.31):
    dependencies:
      camelcase-css: 2.0.1
      postcss: 8.4.31

  postcss-load-config@4.0.2(postcss@8.4.31)(ts-node@10.9.2(@types/node@20.12.7)(typescript@5.4.5)):
    dependencies:
      lilconfig: 3.1.1
      yaml: 2.4.1
    optionalDependencies:
      postcss: 8.4.31
      ts-node: 10.9.2(@types/node@20.12.7)(typescript@5.4.5)

  postcss-nested@6.0.1(postcss@8.4.31):
    dependencies:
      postcss: 8.4.31
      postcss-selector-parser: 6.0.16

  postcss-selector-parser@6.0.16:
    dependencies:
      cssesc: 3.0.0
      util-deprecate: 1.0.2

  postcss-value-parser@4.2.0: {}

  postcss@8.4.31:
    dependencies:
      nanoid: 3.3.7
      picocolors: 1.0.0
      source-map-js: 1.2.0

  preferred-pm@3.1.4:
    dependencies:
      find-up: 5.0.0
      find-yarn-workspace-root2: 1.2.16
      path-exists: 4.0.0
      which-pm: 2.2.0

  prelude-ls@1.2.1: {}

  prettier-linter-helpers@1.0.0:
    dependencies:
      fast-diff: 1.3.0

  prettier-plugin-organize-imports@3.2.4(prettier@3.2.5)(typescript@5.4.5):
    dependencies:
      prettier: 3.2.5
      typescript: 5.4.5

  prettier-plugin-tailwindcss@0.5.14(prettier-plugin-organize-imports@3.2.4(prettier@3.2.5)(typescript@5.4.5))(prettier@3.2.5):
    dependencies:
      prettier: 3.2.5
    optionalDependencies:
      prettier-plugin-organize-imports: 3.2.4(prettier@3.2.5)(typescript@5.4.5)

  prettier@2.8.8: {}

  prettier@3.2.5: {}

  pretty-format@29.7.0:
    dependencies:
      '@jest/schemas': 29.6.3
      ansi-styles: 5.2.0
      react-is: 18.2.0

  process-nextick-args@2.0.1: {}

  prompts@2.4.2:
    dependencies:
      kleur: 3.0.3
      sisteransi: 1.0.5

  prop-types@15.8.1:
    dependencies:
      loose-envify: 1.4.0
      object-assign: 4.1.1
      react-is: 16.13.1

  proxy-addr@2.0.7:
    dependencies:
      forwarded: 0.2.0
      ipaddr.js: 1.9.1

  pseudomap@1.0.2: {}

  punycode.js@2.3.1: {}

  punycode@2.3.1: {}

  pure-rand@6.1.0: {}

  qs@6.11.0:
    dependencies:
      side-channel: 1.0.6

  qs@6.12.3:
    dependencies:
      side-channel: 1.0.6

  queue-microtask@1.2.3: {}

  randombytes@2.1.0:
    dependencies:
      safe-buffer: 5.2.1

  range-parser@1.2.1: {}

  raw-body@2.5.2:
    dependencies:
      bytes: 3.1.2
      http-errors: 2.0.0
      iconv-lite: 0.4.24
      unpipe: 1.0.0

  react-dom@18.2.0(react@18.2.0):
    dependencies:
      loose-envify: 1.4.0
      react: 18.2.0
      scheduler: 0.23.0

  react-is@16.13.1: {}

  react-is@18.2.0: {}

  react@18.2.0:
    dependencies:
      loose-envify: 1.4.0

  read-cache@1.0.0:
    dependencies:
      pify: 2.3.0

  read-yaml-file@1.1.0:
    dependencies:
      graceful-fs: 4.2.11
      js-yaml: 3.14.1
      pify: 4.0.1
      strip-bom: 3.0.0

  readable-stream@1.0.34:
    dependencies:
      core-util-is: 1.0.3
      inherits: 2.0.4
      isarray: 0.0.1
      string_decoder: 0.10.31

  readable-stream@2.3.8:
    dependencies:
      core-util-is: 1.0.3
      inherits: 2.0.4
      isarray: 1.0.0
      process-nextick-args: 2.0.1
      safe-buffer: 5.1.2
      string_decoder: 1.1.1
      util-deprecate: 1.0.2

  readable-stream@3.6.2:
    dependencies:
      inherits: 2.0.4
      string_decoder: 1.3.0
      util-deprecate: 1.0.2

  readdirp@3.6.0:
    dependencies:
      picomatch: 2.3.1

  reflect-metadata@0.2.2: {}

  reflect.getprototypeof@1.0.6:
    dependencies:
      call-bind: 1.0.7
      define-properties: 1.2.1
      es-abstract: 1.23.3
      es-errors: 1.3.0
      get-intrinsic: 1.2.4
      globalthis: 1.0.3
      which-builtin-type: 1.1.3

  regenerator-runtime@0.14.1: {}

  regexp.prototype.flags@1.5.2:
    dependencies:
      call-bind: 1.0.7
      define-properties: 1.2.1
      es-errors: 1.3.0
      set-function-name: 2.0.2

  repeat-string@1.6.1: {}

  require-directory@2.1.1: {}

  require-from-string@2.0.2: {}

  resolve-cwd@3.0.0:
    dependencies:
      resolve-from: 5.0.0

  resolve-from@4.0.0: {}

  resolve-from@5.0.0: {}

  resolve-pkg-maps@1.0.0: {}

  resolve.exports@2.0.2: {}

  resolve@1.22.8:
    dependencies:
      is-core-module: 2.13.1
      path-parse: 1.0.7
      supports-preserve-symlinks-flag: 1.0.0

  resolve@2.0.0-next.5:
    dependencies:
      is-core-module: 2.13.1
      path-parse: 1.0.7
      supports-preserve-symlinks-flag: 1.0.0

  restore-cursor@3.1.0:
    dependencies:
      onetime: 5.1.2
      signal-exit: 3.0.7

  reusify@1.0.4: {}

  rimraf@3.0.2:
    dependencies:
      glob: 7.2.3

  rimraf@5.0.5:
    dependencies:
      glob: 10.4.2

  ripemd160@2.0.2:
    dependencies:
      hash-base: 3.1.0
      inherits: 2.0.4

  run-async@2.4.1: {}

  run-async@3.0.0: {}

  run-parallel@1.2.0:
    dependencies:
      queue-microtask: 1.2.3

  rxjs@7.8.1:
    dependencies:
      tslib: 2.6.3

  safe-array-concat@1.1.2:
    dependencies:
      call-bind: 1.0.7
      get-intrinsic: 1.2.4
      has-symbols: 1.0.3
      isarray: 2.0.5

  safe-buffer@5.1.2: {}

  safe-buffer@5.2.1: {}

  safe-regex-test@1.0.3:
    dependencies:
      call-bind: 1.0.7
      es-errors: 1.3.0
      is-regex: 1.1.4

  safer-buffer@2.1.2: {}

  scheduler@0.23.0:
    dependencies:
      loose-envify: 1.4.0

  schema-utils@3.3.0:
    dependencies:
      '@types/json-schema': 7.0.15
      ajv: 6.12.6
      ajv-keywords: 3.5.2(ajv@6.12.6)

  secp256k1@3.8.0:
    dependencies:
      bindings: 1.5.0
      bip66: 1.1.5
      bn.js: 4.12.0
      create-hash: 1.2.0
      drbg.js: 1.0.1
      elliptic: 6.5.4
      nan: 2.20.0
      safe-buffer: 5.2.1

  semver@6.3.1: {}

  semver@7.6.0:
    dependencies:
      lru-cache: 6.0.0

  send@0.18.0:
    dependencies:
      debug: 2.6.9
      depd: 2.0.0
      destroy: 1.2.0
      encodeurl: 1.0.2
      escape-html: 1.0.3
      etag: 1.8.1
      fresh: 0.5.2
      http-errors: 2.0.0
      mime: 1.6.0
      ms: 2.1.3
      on-finished: 2.4.1
      range-parser: 1.2.1
      statuses: 2.0.1
    transitivePeerDependencies:
      - supports-color

  serialize-javascript@6.0.2:
    dependencies:
      randombytes: 2.1.0

  serve-static@1.15.0:
    dependencies:
      encodeurl: 1.0.2
      escape-html: 1.0.3
      parseurl: 1.3.3
      send: 0.18.0
    transitivePeerDependencies:
      - supports-color

  set-function-length@1.2.2:
    dependencies:
      define-data-property: 1.1.4
      es-errors: 1.3.0
      function-bind: 1.1.2
      get-intrinsic: 1.2.4
      gopd: 1.0.1
      has-property-descriptors: 1.0.2

  set-function-name@2.0.2:
    dependencies:
      define-data-property: 1.1.4
      es-errors: 1.3.0
      functions-have-names: 1.2.3
      has-property-descriptors: 1.0.2

  setprototypeof@1.2.0: {}

  sha.js@2.4.11:
    dependencies:
      inherits: 2.0.4
      safe-buffer: 5.2.1

  shebang-command@1.2.0:
    dependencies:
      shebang-regex: 1.0.0

  shebang-command@2.0.0:
    dependencies:
      shebang-regex: 3.0.0

  shebang-regex@1.0.0: {}

  shebang-regex@3.0.0: {}

  shiki@1.14.1:
    dependencies:
      '@shikijs/core': 1.14.1
      '@types/hast': 3.0.4

  side-channel@1.0.6:
    dependencies:
      call-bind: 1.0.7
      es-errors: 1.3.0
      get-intrinsic: 1.2.4
      object-inspect: 1.13.1

  signal-exit@3.0.7: {}

  signal-exit@4.1.0: {}

  sisteransi@1.0.5: {}

  slash@3.0.0: {}

  source-map-js@1.2.0: {}

  source-map-support@0.5.13:
    dependencies:
      buffer-from: 1.1.2
      source-map: 0.6.1

  source-map-support@0.5.21:
    dependencies:
      buffer-from: 1.1.2
      source-map: 0.6.1

  source-map@0.6.1: {}

  source-map@0.7.4: {}

  spawndamnit@2.0.0:
    dependencies:
      cross-spawn: 5.1.0
      signal-exit: 3.0.7

  sprintf-js@1.0.3: {}

  stack-utils@2.0.6:
    dependencies:
      escape-string-regexp: 2.0.0

  statuses@2.0.1: {}

  streamsearch@1.1.0: {}

  string-length@4.0.2:
    dependencies:
      char-regex: 1.0.2
      strip-ansi: 6.0.1

  string-width@4.2.3:
    dependencies:
      emoji-regex: 8.0.0
      is-fullwidth-code-point: 3.0.0
      strip-ansi: 6.0.1

  string-width@5.1.2:
    dependencies:
      eastasianwidth: 0.2.0
      emoji-regex: 9.2.2
      strip-ansi: 7.1.0

  string.prototype.matchall@4.0.11:
    dependencies:
      call-bind: 1.0.7
      define-properties: 1.2.1
      es-abstract: 1.23.3
      es-errors: 1.3.0
      es-object-atoms: 1.0.0
      get-intrinsic: 1.2.4
      gopd: 1.0.1
      has-symbols: 1.0.3
      internal-slot: 1.0.7
      regexp.prototype.flags: 1.5.2
      set-function-name: 2.0.2
      side-channel: 1.0.6

  string.prototype.trim@1.2.9:
    dependencies:
      call-bind: 1.0.7
      define-properties: 1.2.1
      es-abstract: 1.23.3
      es-object-atoms: 1.0.0

  string.prototype.trimend@1.0.8:
    dependencies:
      call-bind: 1.0.7
      define-properties: 1.2.1
      es-object-atoms: 1.0.0

  string.prototype.trimstart@1.0.8:
    dependencies:
      call-bind: 1.0.7
      define-properties: 1.2.1
      es-object-atoms: 1.0.0

  string_decoder@0.10.31: {}

  string_decoder@1.1.1:
    dependencies:
      safe-buffer: 5.1.2

  string_decoder@1.3.0:
    dependencies:
      safe-buffer: 5.2.1

  strip-ansi@6.0.1:
    dependencies:
      ansi-regex: 5.0.1

  strip-ansi@7.1.0:
    dependencies:
      ansi-regex: 6.0.1

  strip-bom@3.0.0: {}

  strip-bom@4.0.0: {}

  strip-final-newline@2.0.0: {}

  strip-json-comments@3.1.1: {}

  styled-jsx@5.1.1(@babel/core@7.24.7)(react@18.2.0):
    dependencies:
      client-only: 0.0.1
      react: 18.2.0
    optionalDependencies:
      '@babel/core': 7.24.7

  sucrase@3.35.0:
    dependencies:
      '@jridgewell/gen-mapping': 0.3.5
      commander: 4.1.1
      glob: 10.3.12
      lines-and-columns: 1.2.4
      mz: 2.7.0
      pirates: 4.0.6
      ts-interface-checker: 0.1.13

  superagent@9.0.2:
    dependencies:
      component-emitter: 1.3.1
      cookiejar: 2.1.4
      debug: 4.3.4
      fast-safe-stringify: 2.1.1
      form-data: 4.0.0
      formidable: 3.5.1
      methods: 1.1.2
      mime: 2.6.0
      qs: 6.12.3
    transitivePeerDependencies:
      - supports-color

  supertest@7.0.0:
    dependencies:
      methods: 1.1.2
      superagent: 9.0.2
    transitivePeerDependencies:
      - supports-color

  supports-color@5.5.0:
    dependencies:
      has-flag: 3.0.0

  supports-color@7.2.0:
    dependencies:
      has-flag: 4.0.0

  supports-color@8.1.1:
    dependencies:
      has-flag: 4.0.0

  supports-preserve-symlinks-flag@1.0.0: {}

  symbol-observable@4.0.0: {}

  synckit@0.8.8:
    dependencies:
      '@pkgr/core': 0.1.1
      tslib: 2.6.3

  tailwindcss@3.4.3(ts-node@10.9.2(@types/node@20.12.7)(typescript@5.4.5)):
    dependencies:
      '@alloc/quick-lru': 5.2.0
      arg: 5.0.2
      chokidar: 3.6.0
      didyoumean: 1.2.2
      dlv: 1.1.3
      fast-glob: 3.3.2
      glob-parent: 6.0.2
      is-glob: 4.0.3
      jiti: 1.21.0
      lilconfig: 2.1.0
      micromatch: 4.0.5
      normalize-path: 3.0.0
      object-hash: 3.0.0
      picocolors: 1.0.0
      postcss: 8.4.31
      postcss-import: 15.1.0(postcss@8.4.31)
      postcss-js: 4.0.1(postcss@8.4.31)
      postcss-load-config: 4.0.2(postcss@8.4.31)(ts-node@10.9.2(@types/node@20.12.7)(typescript@5.4.5))
      postcss-nested: 6.0.1(postcss@8.4.31)
      postcss-selector-parser: 6.0.16
      resolve: 1.22.8
      sucrase: 3.35.0
    transitivePeerDependencies:
      - ts-node

  tapable@2.2.1: {}

  term-size@2.2.1: {}

  terser-webpack-plugin@5.3.10(webpack@5.92.1):
    dependencies:
      '@jridgewell/trace-mapping': 0.3.25
      jest-worker: 27.5.1
      schema-utils: 3.3.0
      serialize-javascript: 6.0.2
      terser: 5.31.3
      webpack: 5.92.1

  terser@5.31.3:
    dependencies:
      '@jridgewell/source-map': 0.3.6
      acorn: 8.11.3
      commander: 2.20.3
      source-map-support: 0.5.21

  test-exclude@6.0.0:
    dependencies:
      '@istanbuljs/schema': 0.1.3
      glob: 7.2.3
      minimatch: 3.1.2

  text-table@0.2.0: {}

  thenify-all@1.6.0:
    dependencies:
      thenify: 3.3.1

  thenify@3.3.1:
    dependencies:
      any-promise: 1.3.0

  through2@2.0.5:
    dependencies:
      readable-stream: 2.3.8
      xtend: 4.0.2

  through@2.3.8: {}

  tmp@0.0.33:
    dependencies:
      os-tmpdir: 1.0.2

  tmpl@1.0.5: {}

  to-fast-properties@2.0.0: {}

  to-regex-range@5.0.1:
    dependencies:
      is-number: 7.0.0

  toidentifier@1.0.1: {}

  tr46@0.0.3: {}

  tree-kill@1.2.2: {}

  ts-api-utils@1.3.0(typescript@5.4.5):
    dependencies:
      typescript: 5.4.5

  ts-essentials@9.4.2(typescript@5.4.5):
    optionalDependencies:
      typescript: 5.4.5

  ts-interface-checker@0.1.13: {}

  ts-jest@29.1.4(@babel/core@7.24.7)(@jest/transform@29.7.0)(@jest/types@29.6.3)(babel-jest@29.7.0(@babel/core@7.24.7))(jest@29.7.0(@types/node@20.12.7)(ts-node@10.9.2(@types/node@20.12.7)(typescript@5.4.5)))(typescript@5.4.5):
    dependencies:
      bs-logger: 0.2.6
      fast-json-stable-stringify: 2.1.0
      jest: 29.7.0(@types/node@20.12.7)(ts-node@10.9.2(@types/node@20.12.7)(typescript@5.4.5))
      jest-util: 29.7.0
      json5: 2.2.3
      lodash.memoize: 4.1.2
      make-error: 1.3.6
      semver: 7.6.0
      typescript: 5.4.5
      yargs-parser: 21.1.1
    optionalDependencies:
      '@babel/core': 7.24.7
      '@jest/transform': 29.7.0
      '@jest/types': 29.6.3
      babel-jest: 29.7.0(@babel/core@7.24.7)

  ts-loader@9.5.1(typescript@5.4.5)(webpack@5.92.1):
    dependencies:
      chalk: 4.1.2
      enhanced-resolve: 5.16.0
      micromatch: 4.0.5
      semver: 7.6.0
      source-map: 0.7.4
      typescript: 5.4.5
      webpack: 5.92.1

  ts-node@10.9.2(@types/node@20.12.7)(typescript@5.4.5):
    dependencies:
      '@cspotcode/source-map-support': 0.8.1
      '@tsconfig/node10': 1.0.11
      '@tsconfig/node12': 1.0.11
      '@tsconfig/node14': 1.0.3
      '@tsconfig/node16': 1.0.4
      '@types/node': 20.12.7
      acorn: 8.11.3
      acorn-walk: 8.3.3
      arg: 4.1.3
      create-require: 1.1.1
      diff: 4.0.2
      make-error: 1.3.6
      typescript: 5.4.5
      v8-compile-cache-lib: 3.0.1
      yn: 3.1.1

  tsconfig-paths-webpack-plugin@4.1.0:
    dependencies:
      chalk: 4.1.2
      enhanced-resolve: 5.16.0
      tsconfig-paths: 4.2.0

  tsconfig-paths@3.15.0:
    dependencies:
      '@types/json5': 0.0.29
      json5: 1.0.2
      minimist: 1.2.8
      strip-bom: 3.0.0

  tsconfig-paths@4.2.0:
    dependencies:
      json5: 2.2.3
      minimist: 1.2.8
      strip-bom: 3.0.0

  tslib@2.3.1: {}

  tslib@2.4.0: {}

  tslib@2.6.3: {}

  type-check@0.4.0:
    dependencies:
      prelude-ls: 1.2.1

  type-detect@4.0.8: {}

  type-fest@0.20.2: {}

  type-fest@0.21.3: {}

  type-fest@4.6.0: {}

  type-is@1.6.18:
    dependencies:
      media-typer: 0.3.0
      mime-types: 2.1.35

  typed-array-buffer@1.0.2:
    dependencies:
      call-bind: 1.0.7
      es-errors: 1.3.0
      is-typed-array: 1.1.13

  typed-array-byte-length@1.0.1:
    dependencies:
      call-bind: 1.0.7
      for-each: 0.3.3
      gopd: 1.0.1
      has-proto: 1.0.3
      is-typed-array: 1.1.13

  typed-array-byte-offset@1.0.2:
    dependencies:
      available-typed-arrays: 1.0.7
      call-bind: 1.0.7
      for-each: 0.3.3
      gopd: 1.0.1
      has-proto: 1.0.3
      is-typed-array: 1.1.13

  typed-array-length@1.0.6:
    dependencies:
      call-bind: 1.0.7
      for-each: 0.3.3
      gopd: 1.0.1
      has-proto: 1.0.3
      is-typed-array: 1.1.13
      possible-typed-array-names: 1.0.0

  typedarray@0.0.6: {}

  typedoc-material-theme@1.1.0(typedoc@0.26.6(typescript@5.4.5)):
    dependencies:
      '@material/material-color-utilities': 0.2.7
      typedoc: 0.26.6(typescript@5.4.5)

  typedoc-plugin-extras@3.1.0(typedoc@0.26.6(typescript@5.4.5)):
    dependencies:
      typedoc: 0.26.6(typescript@5.4.5)

  typedoc@0.26.6(typescript@5.4.5):
    dependencies:
      lunr: 2.3.9
      markdown-it: 14.1.0
      minimatch: 9.0.5
      shiki: 1.14.1
      typescript: 5.4.5
      yaml: 2.5.0

  typescript-eslint@7.7.0(eslint@9.1.0)(typescript@5.4.5):
    dependencies:
      '@typescript-eslint/eslint-plugin': 7.7.0(@typescript-eslint/parser@7.7.0(eslint@9.1.0)(typescript@5.4.5))(eslint@9.1.0)(typescript@5.4.5)
      '@typescript-eslint/parser': 7.7.0(eslint@9.1.0)(typescript@5.4.5)
      '@typescript-eslint/utils': 7.7.0(eslint@9.1.0)(typescript@5.4.5)
      eslint: 9.1.0
    optionalDependencies:
      typescript: 5.4.5
    transitivePeerDependencies:
      - supports-color

  typescript@5.3.3: {}

  typescript@5.4.5: {}

  uc.micro@2.1.0: {}

  uid@2.0.2:
    dependencies:
      '@lukeed/csprng': 1.1.0

  unbox-primitive@1.0.2:
    dependencies:
      call-bind: 1.0.7
      has-bigints: 1.0.2
      has-symbols: 1.0.3
      which-boxed-primitive: 1.0.2

  uncrypto@0.1.3: {}

  undici-types@5.26.5: {}

  universalify@0.1.2: {}

  universalify@2.0.1: {}

  unpipe@1.0.0: {}

  untildify@4.0.0: {}

  update-browserslist-db@1.0.16(browserslist@4.23.1):
    dependencies:
      browserslist: 4.23.1
      escalade: 3.1.2
      picocolors: 1.0.1

  uri-js@4.4.1:
    dependencies:
      punycode: 2.3.1

  util-deprecate@1.0.2: {}

  utils-merge@1.0.1: {}

<<<<<<< HEAD
  uuid@10.0.0: {}

  uuid@8.3.2: {}

=======
>>>>>>> 642f7317
  v8-compile-cache-lib@3.0.1: {}

  v8-to-istanbul@9.2.0:
    dependencies:
      '@jridgewell/trace-mapping': 0.3.25
      '@types/istanbul-lib-coverage': 2.0.6
      convert-source-map: 2.0.0

  validator@13.12.0: {}

  varuint-bitcoin@1.1.2:
    dependencies:
      safe-buffer: 5.2.1

  vary@1.1.2: {}

  walker@1.0.8:
    dependencies:
      makeerror: 1.0.12

  watchpack@2.4.1:
    dependencies:
      glob-to-regexp: 0.4.1
      graceful-fs: 4.2.11

  wcwidth@1.0.1:
    dependencies:
      defaults: 1.0.4

  webidl-conversions@3.0.1: {}

  webpack-node-externals@3.0.0: {}

  webpack-sources@3.2.3: {}

  webpack@5.92.1:
    dependencies:
      '@types/eslint-scope': 3.7.7
      '@types/estree': 1.0.5
      '@webassemblyjs/ast': 1.12.1
      '@webassemblyjs/wasm-edit': 1.12.1
      '@webassemblyjs/wasm-parser': 1.12.1
      acorn: 8.11.3
      acorn-import-attributes: 1.9.5(acorn@8.11.3)
      browserslist: 4.23.1
      chrome-trace-event: 1.0.4
      enhanced-resolve: 5.17.1
      es-module-lexer: 1.5.4
      eslint-scope: 5.1.1
      events: 3.3.0
      glob-to-regexp: 0.4.1
      graceful-fs: 4.2.11
      json-parse-even-better-errors: 2.3.1
      loader-runner: 4.3.0
      mime-types: 2.1.35
      neo-async: 2.6.2
      schema-utils: 3.3.0
      tapable: 2.2.1
      terser-webpack-plugin: 5.3.10(webpack@5.92.1)
      watchpack: 2.4.1
      webpack-sources: 3.2.3
    transitivePeerDependencies:
      - '@swc/core'
      - esbuild
      - uglify-js

  whatwg-url@5.0.0:
    dependencies:
      tr46: 0.0.3
      webidl-conversions: 3.0.1

  which-boxed-primitive@1.0.2:
    dependencies:
      is-bigint: 1.0.4
      is-boolean-object: 1.1.2
      is-number-object: 1.0.7
      is-string: 1.0.7
      is-symbol: 1.0.4

  which-builtin-type@1.1.3:
    dependencies:
      function.prototype.name: 1.1.6
      has-tostringtag: 1.0.2
      is-async-function: 2.0.0
      is-date-object: 1.0.5
      is-finalizationregistry: 1.0.2
      is-generator-function: 1.0.10
      is-regex: 1.1.4
      is-weakref: 1.0.2
      isarray: 2.0.5
      which-boxed-primitive: 1.0.2
      which-collection: 1.0.2
      which-typed-array: 1.1.15

  which-collection@1.0.2:
    dependencies:
      is-map: 2.0.3
      is-set: 2.0.3
      is-weakmap: 2.0.2
      is-weakset: 2.0.3

  which-pm@2.2.0:
    dependencies:
      load-yaml-file: 0.2.0
      path-exists: 4.0.0

  which-typed-array@1.1.15:
    dependencies:
      available-typed-arrays: 1.0.7
      call-bind: 1.0.7
      for-each: 0.3.3
      gopd: 1.0.1
      has-tostringtag: 1.0.2

  which@1.3.1:
    dependencies:
      isexe: 2.0.0

  which@2.0.2:
    dependencies:
      isexe: 2.0.0

  wrap-ansi@6.2.0:
    dependencies:
      ansi-styles: 4.3.0
      string-width: 4.2.3
      strip-ansi: 6.0.1

  wrap-ansi@7.0.0:
    dependencies:
      ansi-styles: 4.3.0
      string-width: 4.2.3
      strip-ansi: 6.0.1

  wrap-ansi@8.1.0:
    dependencies:
      ansi-styles: 6.2.1
      string-width: 5.1.2
      strip-ansi: 7.1.0

  wrappy@1.0.2: {}

  write-file-atomic@4.0.2:
    dependencies:
      imurmurhash: 0.1.4
      signal-exit: 3.0.7

  ws@8.17.1: {}

  xtend@4.0.2: {}

  y18n@5.0.8: {}

  yallist@2.1.2: {}

  yallist@3.1.1: {}

  yallist@4.0.0: {}

  yaml@2.4.1: {}

  yaml@2.5.0: {}

  yargs-parser@20.2.9: {}

  yargs-parser@21.1.1: {}

  yargs@16.2.0:
    dependencies:
      cliui: 7.0.4
      escalade: 3.1.2
      get-caller-file: 2.0.5
      require-directory: 2.1.1
      string-width: 4.2.3
      y18n: 5.0.8
      yargs-parser: 20.2.9

  yargs@17.7.2:
    dependencies:
      cliui: 8.0.1
      escalade: 3.1.2
      get-caller-file: 2.0.5
      require-directory: 2.1.1
      string-width: 4.2.3
      y18n: 5.0.8
      yargs-parser: 21.1.1

  yn@3.1.1: {}

  yocto-queue@0.1.0: {}<|MERGE_RESOLUTION|>--- conflicted
+++ resolved
@@ -586,7 +586,7 @@
         version: 0.24.0-next.1(encoding@0.1.13)
       '@ckb-lumos/helpers':
         specifier: ^0.24.0-next.1
-        version: 0.24.0-next.1(encoding@0.1.13)
+        version: 0.24.0-next.2(encoding@0.1.13)
       '@joyid/ckb':
         specifier: ^1.0.1
         version: 1.0.1(encoding@0.1.13)(typescript@5.4.5)
@@ -1096,17 +1096,10 @@
     resolution: {integrity: sha512-p9veifS3aT0DqdIYWlG6jCUgA68m9baTDzyELIGU1RlLga0yXEElSkY9F534u6eqgriNWBb1b9imMV75sEPauw==}
     engines: {node: '>=12.0.0'}
 
-<<<<<<< HEAD
   '@ckb-lumos/base@0.24.0-next.2':
     resolution: {integrity: sha512-VCXYpykJ+OhjbcCp3imwt9rk3Ie2T8jyCjSXExkoyKY+QT+EI856p37KBbBdO4r7gguVtADnJS+WLIZoNm5Bvw==}
     engines: {node: '>=12.0.0'}
 
-  '@ckb-lumos/bi@0.22.2':
-    resolution: {integrity: sha512-F+dLC/tE+xdtNuGgJxlDqbgX/f8azg1tvIFTR5mu7Vhz08nkFgnA+Z+yC0t/I3fDwwH4p/SlGP/yducrsfVTqw==}
-    engines: {node: '>=12.0.0'}
-
-=======
->>>>>>> 642f7317
   '@ckb-lumos/bi@0.24.0-next.1':
     resolution: {integrity: sha512-rSkEFSO97b6z58aPrvpXQEBkOBFn/qM2w4VZRhiK64SAwlPPU7c9Pxfd6VBfvp3kK6D3fE9TtVeF/7GRc23Wzw==}
     engines: {node: '>=12.0.0'}
@@ -1119,17 +1112,10 @@
     resolution: {integrity: sha512-mdl9cB0IjS8oEixKSWXynObAADjtJIZr1YFFzICLErDHYSOp+KfM7kkmcakE2hLEIpNUPflkOY1eTBilGD7Z0Q==}
     engines: {node: '>=12.0.0'}
 
-<<<<<<< HEAD
   '@ckb-lumos/ckb-indexer@0.24.0-next.2':
     resolution: {integrity: sha512-VuTyXjulQR1fl3RzfObSBRlFfCdzRi13G120MP9OChH7zaLNartWmPycPF1xcv/FfZIcfCT+dGqUFc+vc7qfGw==}
     engines: {node: '>=12.0.0'}
 
-  '@ckb-lumos/codec@0.22.2':
-    resolution: {integrity: sha512-P5SyhT2qkJwCwcHF3yMLInE0z3wWHDkqJNbSM2Q9oyu0+9kjMQfexNia3T+atBl2M7ELFzN5WvttojYr6DrCwQ==}
-    engines: {node: '>=12.0.0'}
-
-=======
->>>>>>> 642f7317
   '@ckb-lumos/codec@0.24.0-next.1':
     resolution: {integrity: sha512-Nc0OtH3WZpa7Ryp/o7QodCuf49/806cz2J4S3KEhL7WZnPwHCwKAhpUNeRTubNzQRlRzUqok3/NoJAlKclOuhw==}
     engines: {node: '>=12.0.0'}
@@ -1142,17 +1128,10 @@
     resolution: {integrity: sha512-4QvQZ8wigZSYzMNfI2R6OrZsIb2pRD1jt6gHXk8WF1bnyZmiyPlNlKyo8sgpXFNdR6x2it5z5yFdv9s4OPl7wA==}
     engines: {node: '>=12.0.0'}
 
-<<<<<<< HEAD
   '@ckb-lumos/common-scripts@0.24.0-next.2':
     resolution: {integrity: sha512-wPaAHYWoxOuYLkkfRImtTxaElfMuL5mYA/L5nSCTCkMCncvt3loMjbYlBZY6IBMMclwobTfMPej5Bg5cUpHadA==}
     engines: {node: '>=12.0.0'}
 
-  '@ckb-lumos/config-manager@0.22.2':
-    resolution: {integrity: sha512-LJ4p80VrCHh178Ks4wW1rEyHC/JWtZxrFiwHinA9aG6aOm2Z9hbZO0/ZKoS5pLfW0gxP2+ZHA3oMVt0UJhlTKA==}
-    engines: {node: '>=12.0.0'}
-
-=======
->>>>>>> 642f7317
   '@ckb-lumos/config-manager@0.24.0-next.1':
     resolution: {integrity: sha512-rKgzpVJ0rhFnVjPW2NWnQF/keZTe382GlNt/N2Fz/lEQJidnxfqTb9UizpcuTX2LXYz53iS13c9/PwoLUzmlEw==}
     engines: {node: '>=12.0.0'}
@@ -1165,7 +1144,6 @@
     resolution: {integrity: sha512-sJLZKtnL0C6gi2yKbu4mp6UDNzOpaeidCTGCWhG39527PvQ1CYDh6PVr2zq5K6AL7OgnxsWZK1yvJ+KoHdVOqQ==}
     engines: {node: '>=18.0.0'}
 
-<<<<<<< HEAD
   '@ckb-lumos/crypto@0.24.0-next.2':
     resolution: {integrity: sha512-wJ1gE5ThZX15q45wRLX0oUoZ/qyE3jIIBnM7wuOWjAVEdp7LVRgNDoYHd7pFCYDH2j6rJwLNhJW41o1f7Aqqlg==}
     engines: {node: '>=18.0.0'}
@@ -1174,17 +1152,10 @@
     resolution: {integrity: sha512-LBQDGyAspoM/iCP3IyOhUnmNs/+P4AdwpNob4rHzVpZm7KAt4N8IdaxI2DAby1GCC3gfyqSXell24YQ0f1iGpA==}
     engines: {node: '>=12.0.0'}
 
-  '@ckb-lumos/helpers@0.22.2':
-    resolution: {integrity: sha512-6ztXwxsaCuoHjkbclAnfAv9BYl02t+/XxNtl3Et4Sl09xIp9HJ9/vyJouC9JjdQdnfkv1zVGN9tLiKwc6QudaQ==}
-    engines: {node: '>=12.0.0'}
-
-=======
->>>>>>> 642f7317
   '@ckb-lumos/helpers@0.24.0-next.1':
     resolution: {integrity: sha512-w9L3TdbUEWQXa8CFVDCNuoyrDYba/6+j6ZCXfAWe16CRu5vWsf6gNwMrHy9w9jPJAY2mDRNvgwcMiO7KCMfzbw==}
     engines: {node: '>=12.0.0'}
 
-<<<<<<< HEAD
   '@ckb-lumos/helpers@0.24.0-next.2':
     resolution: {integrity: sha512-yHn1Ty1lyOTRKyEKGzH88eBE4iio7iDpoyejsWVZVk6Eetkv1XS/zNA2J5w7KVhjOzbNK7GUUU9v/3kzYWpG0A==}
     engines: {node: '>=12.0.0'}
@@ -1197,27 +1168,14 @@
     resolution: {integrity: sha512-UgQOL7lhmtg8se7SYotvzar+Un6siYPWAhNPA6g5xdyAliiyg+pOne8B3rpCYMtOR3GfVly9BjFVcFdQL7vLvA==}
     engines: {node: '>=12.0.0'}
 
-  '@ckb-lumos/rpc@0.22.2':
-    resolution: {integrity: sha512-c2SX0ooDJO3dV2JOTTQtKZs0k+dHst+NHfbYJ6mYWApcZWx2nG4bQR3CQFMIKnd5CKYP/r2JuaonDkcRH9vmzw==}
-    engines: {node: '>=12.0.0'}
-
-=======
->>>>>>> 642f7317
   '@ckb-lumos/rpc@0.24.0-next.1':
     resolution: {integrity: sha512-RBIqxxzmkdcSlgwyEv9ezW+x+uovVT7P5+6Ox8eEtoN6L/+hOgLH2MYzishFJXSn93H86GLz/9BPQ/0qx2wUWA==}
     engines: {node: '>=12.0.0'}
 
-<<<<<<< HEAD
   '@ckb-lumos/rpc@0.24.0-next.2':
     resolution: {integrity: sha512-C/Vjvbh+GStxA/9vcj6oI1apZQRoydIvc8T1DR5Dh3F9K1q8NUSnJ43bLNOcwusdMWDkRNNS0jyoKirtLJy5Hg==}
     engines: {node: '>=12.0.0'}
 
-  '@ckb-lumos/toolkit@0.22.2':
-    resolution: {integrity: sha512-HmKz2dGQeaW2XDqkvjJfLv50VQWGKbthg2RDfIxGsZyjveluRROTyuHP1akypy4pqF8TApGLsXci2MaHCRau+w==}
-    engines: {node: '>=12.0.0'}
-
-=======
->>>>>>> 642f7317
   '@ckb-lumos/toolkit@0.24.0-next.1':
     resolution: {integrity: sha512-BN0phy014RJV+MhnHkkcO+skQxHN7JPwfszEML0aPnhwtEyZpHjMJx01+BijLUCli9rCZqZrM0QvMoM2wpJV1w==}
     engines: {node: '>=12.0.0'}
@@ -5006,17 +4964,10 @@
     resolution: {integrity: sha512-pMZTvIkT1d+TFGvDOqodOclx0QWkkgi6Tdoa8gC8ffGAAqz9pzPTZWAybbsHHoED/ztMtkv/VoYTYyShUn81hA==}
     engines: {node: '>= 0.4.0'}
 
-<<<<<<< HEAD
-  uuid@10.0.0:
-    resolution: {integrity: sha512-8XkAphELsDnEGrDxUOHB3RGvXz6TeuYSGEZBOjtTtPm2lwhGBjLgOzLHB63IUWfBpNucQjND6d3AOudO+H3RWQ==}
-    hasBin: true
-
   uuid@8.3.2:
     resolution: {integrity: sha512-+NYs2QeMWy+GWFOEm9xnn6HCDp0l7QBD7ml8zLUmJ+93Q5NF0NocErnwkTkXVFNiX3/fpC6afS8Dhb/gz7R7eg==}
     hasBin: true
 
-=======
->>>>>>> 642f7317
   v8-compile-cache-lib@3.0.1:
     resolution: {integrity: sha512-wa7YjyUGfNZngI/vtK0UHAN+lgDCxBPCylVXGp0zu59Fz5aiGtNXaq3DhIov063MorB+VfufLh3JlF2KdTK3xg==}
 
@@ -5630,7 +5581,6 @@
       blake2b: 2.1.4
       js-xxhash: 1.0.4
 
-<<<<<<< HEAD
   '@ckb-lumos/base@0.24.0-next.2':
     dependencies:
       '@ckb-lumos/bi': 0.24.0-next.2
@@ -5641,12 +5591,6 @@
       blake2b: 2.1.4
       js-xxhash: 1.0.4
 
-  '@ckb-lumos/bi@0.22.2':
-    dependencies:
-      jsbi: 4.3.0
-
-=======
->>>>>>> 642f7317
   '@ckb-lumos/bi@0.24.0-next.1':
     dependencies:
       jsbi: 4.3.0
@@ -5667,7 +5611,6 @@
     transitivePeerDependencies:
       - encoding
 
-<<<<<<< HEAD
   '@ckb-lumos/ckb-indexer@0.24.0-next.2(encoding@0.1.13)':
     dependencies:
       '@ckb-lumos/base': 0.24.0-next.2
@@ -5680,12 +5623,6 @@
     transitivePeerDependencies:
       - encoding
 
-  '@ckb-lumos/codec@0.22.2':
-    dependencies:
-      '@ckb-lumos/bi': 0.22.2
-
-=======
->>>>>>> 642f7317
   '@ckb-lumos/codec@0.24.0-next.1':
     dependencies:
       '@ckb-lumos/bi': 0.24.0-next.1
@@ -5710,7 +5647,6 @@
     transitivePeerDependencies:
       - encoding
 
-<<<<<<< HEAD
   '@ckb-lumos/common-scripts@0.24.0-next.2(encoding@0.1.13)':
     dependencies:
       '@ckb-lumos/base': 0.24.0-next.2
@@ -5727,19 +5663,6 @@
     transitivePeerDependencies:
       - encoding
 
-  '@ckb-lumos/config-manager@0.22.2(encoding@0.1.13)':
-    dependencies:
-      '@ckb-lumos/base': 0.22.2
-      '@ckb-lumos/bi': 0.22.2
-      '@ckb-lumos/codec': 0.22.2
-      '@ckb-lumos/rpc': 0.22.2(encoding@0.1.13)
-      '@types/deep-freeze-strict': 1.1.2
-      deep-freeze-strict: 1.1.1
-    transitivePeerDependencies:
-      - encoding
-
-=======
->>>>>>> 642f7317
   '@ckb-lumos/config-manager@0.24.0-next.1(encoding@0.1.13)':
     dependencies:
       '@ckb-lumos/base': 0.24.0-next.1
@@ -5767,7 +5690,6 @@
       '@noble/ciphers': 0.5.3
       '@noble/hashes': 1.4.0
 
-<<<<<<< HEAD
   '@ckb-lumos/crypto@0.24.0-next.2':
     dependencies:
       '@noble/ciphers': 0.5.3
@@ -5783,20 +5705,6 @@
       elliptic: 6.5.4
       uuid: 8.3.2
 
-  '@ckb-lumos/helpers@0.22.2(encoding@0.1.13)':
-    dependencies:
-      '@ckb-lumos/base': 0.22.2
-      '@ckb-lumos/bi': 0.22.2
-      '@ckb-lumos/codec': 0.22.2
-      '@ckb-lumos/config-manager': 0.22.2(encoding@0.1.13)
-      '@ckb-lumos/toolkit': 0.22.2
-      bech32: 2.0.0
-      immutable: 4.3.5
-    transitivePeerDependencies:
-      - encoding
-
-=======
->>>>>>> 642f7317
   '@ckb-lumos/helpers@0.24.0-next.1(encoding@0.1.13)':
     dependencies:
       '@ckb-lumos/base': 0.24.0-next.1
@@ -5809,7 +5717,6 @@
     transitivePeerDependencies:
       - encoding
 
-<<<<<<< HEAD
   '@ckb-lumos/helpers@0.24.0-next.2(encoding@0.1.13)':
     dependencies:
       '@ckb-lumos/base': 0.24.0-next.2
@@ -5850,17 +5757,6 @@
     transitivePeerDependencies:
       - encoding
 
-  '@ckb-lumos/rpc@0.22.2(encoding@0.1.13)':
-    dependencies:
-      '@ckb-lumos/base': 0.22.2
-      '@ckb-lumos/bi': 0.22.2
-      abort-controller: 3.0.0
-      cross-fetch: 3.1.8(encoding@0.1.13)
-    transitivePeerDependencies:
-      - encoding
-
-=======
->>>>>>> 642f7317
   '@ckb-lumos/rpc@0.24.0-next.1(encoding@0.1.13)':
     dependencies:
       '@ckb-lumos/base': 0.24.0-next.1
@@ -5870,7 +5766,6 @@
     transitivePeerDependencies:
       - encoding
 
-<<<<<<< HEAD
   '@ckb-lumos/rpc@0.24.0-next.2(encoding@0.1.13)':
     dependencies:
       '@ckb-lumos/base': 0.24.0-next.2
@@ -5880,12 +5775,6 @@
     transitivePeerDependencies:
       - encoding
 
-  '@ckb-lumos/toolkit@0.22.2':
-    dependencies:
-      '@ckb-lumos/bi': 0.22.2
-
-=======
->>>>>>> 642f7317
   '@ckb-lumos/toolkit@0.24.0-next.1':
     dependencies:
       '@ckb-lumos/bi': 0.24.0-next.1
@@ -10457,13 +10346,8 @@
 
   utils-merge@1.0.1: {}
 
-<<<<<<< HEAD
-  uuid@10.0.0: {}
-
   uuid@8.3.2: {}
 
-=======
->>>>>>> 642f7317
   v8-compile-cache-lib@3.0.1: {}
 
   v8-to-istanbul@9.2.0:
